--- conflicted
+++ resolved
@@ -4,12 +4,8 @@
 from collections import Sequence
 from logging import getLogger
 import os
-<<<<<<< HEAD
-from os.path import abspath, basename, expanduser, isdir, join, normpath, split as path_split
-=======
-from os.path import (abspath, basename, expanduser, isdir, join, normpath,
-                     split as path_split, isfile)
->>>>>>> c151511a
+from os.path import (abspath, basename, expanduser, isdir, isfile, join, normpath,
+                     split as path_split)
 from platform import machine
 import sys
 
