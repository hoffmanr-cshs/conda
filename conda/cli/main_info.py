# (c) 2012-2013 Continuum Analytics, Inc. / http://continuum.io
# All Rights Reserved
#
# conda is distributed under the terms of the BSD 3-clause license.
# Consult LICENSE.txt or http://opensource.org/licenses/BSD-3-Clause.

from __future__ import print_function, division, absolute_import

import re
import sys
import os
from os import listdir
from os.path import isfile, exists, expanduser, join
from collections import defaultdict, OrderedDict

from conda.cli import common


help = "Display information about current conda install."


def configure_parser(sub_parsers):
    p = sub_parsers.add_parser('info',
                               description = help,
                               help = help)
    common.add_parser_json(p)
    p.add_argument(
        '-a', "--all",
        action  = "store_true",
        help    = "show all information, (environments, license, and system "
                  "information")
    p.add_argument(
        '-e', "--envs",
        action  = "store_true",
        help    = "list all known conda environments",
    )
    p.add_argument(
        '-l', "--license",
        action  = "store_true",
        help    = "display information about local conda licenses list",
    )
    p.add_argument(
        '-s', "--system",
        action = "store_true",
        help = "list environment variables",
    )
    p.add_argument(
        'packages',
        action = "store",
        nargs = '*',
        help = "display information about packages",
    )
    p.set_defaults(func=execute)


def show_pkg_info(name):
    #import conda.install as install
    from conda.api import get_index
    from conda.resolve import MatchSpec, Resolve

    index = get_index()
    r = Resolve(index)
    print(name)
    if name in r.groups:
        for pkg in sorted(r.get_pkgs(MatchSpec(name))):
            print('    %-15s %15s  %s' % (
                    pkg.version,
                    pkg.build,
                    common.disp_features(r.features(pkg.fn))))
    else:
        print('    not available')
    # TODO

python_re = re.compile('python\d\.\d')

def get_user_site():
    site_dirs = []
    if sys.platform != 'win32':
        if exists(expanduser('~/.local/lib')):
            for path in listdir(expanduser('~/.local/lib/')):
                if python_re.match(path):
                    site_dirs.append("~/.local/lib/%s" % path)
    else:
        if 'APPDATA' not in os.environ:
            return site_dirs
        APPDATA = os.environ['APPDATA']
        if exists(join(APPDATA, 'Python')):
            site_dirs = [join(APPDATA, 'Python', i) for i in
                listdir(join(APPDATA, 'PYTHON'))]
    return site_dirs


def pretty_package(pkg):
    import conda.config as config
    from conda.utils import human_bytes
    from conda.api import app_is_installed

    d = OrderedDict([
        ('file name', pkg.fn),
        ('name', pkg.name),
        ('version', pkg.version),
        ('build number', pkg.build_number),
        ('build string', pkg.build),
        ('channel', config.canonical_channel_name(pkg.channel)),
        ('size', human_bytes(pkg.info['size'])),
        ])
    rest = pkg.info.copy()
    for key in sorted(rest):
        if key in ['build', 'depends', 'requires', 'channel', 'name',
            'version', 'build_number', 'size']:
            continue
        d[key] = rest[key]


    print()
    header = "%s %s %s" % (d['name'], d['version'], d['build string'])
    print(header)
    print('-'*len(header))
    for key in d:
        print("%-12s: %s" % (key, d[key]))
    print("installed environments:")
    for env in app_is_installed(pkg.fn):
        print('    %s' % env)
    print('dependencies:')
    for dep in pkg.info['depends']:
        print('    %s' % dep)

def execute(args, parser):
    import os
    from os.path import basename, dirname

    import conda
    import conda.config as config
    import conda.misc as misc
    from conda.resolve import Resolve, MatchSpec
    from conda.cli.main_init import is_initialized
    from conda.api import get_index, get_package_versions

    if args.packages:
        if args.json:
            results = defaultdict(list)
            for arg in args.packages:
                for pkg in get_package_versions(arg):
                    results[arg].append(pkg._asdict())
            common.stdout_json(results)
            return
        index = get_index()
        r = Resolve(index)
        specs = map(common.arg2spec, args.packages)

        for spec in specs:
            versions = r.get_pkgs(MatchSpec(spec))
            for pkg in versions:
                pretty_package(pkg)

        return

    options = 'envs', 'system', 'license'

    try:
        import requests
        requests_version = requests.__version__
    except ImportError:
        requests_version = "could not import"
    except Exception as e:
        requests_version = "Error %s" % e

    try:
        import conda_build
    except ImportError:
        conda_build_version = "not installed"
    except Exception as e:
        conda_build_version = "Error %s" % e
    else:
        conda_build_version = conda_build.__version__

    info_dict = dict(platform=config.subdir,
                     conda_version=conda.__version__,
                     conda_build_version=conda_build_version,
                     root_prefix=config.root_dir,
                     root_writable=config.root_writable,
                     pkgs_dirs=config.pkgs_dirs,
                     envs_dirs=config.envs_dirs,
                     default_prefix=config.default_prefix,
                     channels=config.get_channel_urls(),
                     rc_path=config.rc_path,
                     sys_rc_path=config.sys_rc_path,
                     is_foreign=bool(config.foreign),
                     envs=[],
                     python_version='.'.join(map(str, sys.version_info)),
                     requests_version=requests_version,
    )

    if args.all or args.json:
        for option in options:
            setattr(args, option, True)

    info_dict['channels_disp'] = [config.hide_binstar_tokens(c) for c in
        info_dict['channels']]

    if args.all or all(not getattr(args, opt) for opt in options):
        for key in 'pkgs_dirs', 'envs_dirs', 'channels_disp':
            info_dict['_' + key] = ('\n' + 24 * ' ').join(info_dict[key])
        info_dict['_rtwro'] = ('writable' if info_dict['root_writable'] else
                               'read only')
        print("""\
Current conda install:

             platform : %(platform)s
        conda version : %(conda_version)s
  conda-build version : %(conda_build_version)s
       python version : %(python_version)s
     requests version : %(requests_version)s
     root environment : %(root_prefix)s  (%(_rtwro)s)
  default environment : %(default_prefix)s
     envs directories : %(_envs_dirs)s
        package cache : %(_pkgs_dirs)s
         channel URLs : %(_channels_disp)s
          config file : %(rc_path)s
    is foreign system : %(is_foreign)s
""" % info_dict)
        if not is_initialized():
            print("""\
# NOTE:
#     root directory '%s' is uninitialized""" % config.root_dir)

    del info_dict['channels_disp']

    if args.envs:
<<<<<<< HEAD
        common.handle_envs_list(args, info_dict['envs'])
=======
        if not args.json:
            print("# conda environments:")
            print("#")
        def disp_env(prefix):
            fmt = '%-20s  %s  %s'
            default = '*' if prefix == config.default_prefix else ' '
            name = (config.root_env_name if prefix == config.root_dir else
                    basename(prefix))
            if not args.json:
                print(fmt % (name, default, prefix))

        for prefix in misc.list_prefixes():
            disp_env(prefix)
            if prefix != config.root_dir:
                info_dict['envs'].append(prefix)

        print()
>>>>>>> 073687f8

    if args.system and not args.json:
        from conda.cli.find_commands import find_commands, find_executable

        print("sys.version: %s..." % (sys.version[:40]))
        print("sys.prefix: %s" % sys.prefix)
        print("sys.executable: %s" % sys.executable)
        print("conda location: %s" % dirname(conda.__file__))
        for cmd in sorted(set(find_commands() + ['build'])):
            print("conda-%s: %s" % (cmd, find_executable('conda-' + cmd)))
        print("user site dirs: ", end='')
        site_dirs = get_user_site()
        if site_dirs:
            print(site_dirs[0])
        else:
            print()
        for site_dir in site_dirs[1:]:
            print('                %s' % site_dir)
        print()

        evars = ['PATH', 'PYTHONPATH', 'PYTHONHOME', 'CONDA_DEFAULT_ENV',
                 'CIO_TEST', 'CONDA_ENVS_PATH']
        if config.platform == 'linux':
            evars.append('LD_LIBRARY_PATH')
        elif config.platform == 'osx':
            evars.append('DYLD_LIBRARY_PATH')
        for ev in sorted(evars):
            print("%s: %s" % (ev, os.getenv(ev, '<not set>')))
        print()

    if args.license and not args.json:
        try:
            from _license import show_info
            show_info()
        except ImportError:
            print("""\
WARNING: could not import _license.show_info
# try:
# $ conda install -n root _license""")

    if args.json:
        common.stdout_json(info_dict)<|MERGE_RESOLUTION|>--- conflicted
+++ resolved
@@ -227,27 +227,7 @@
     del info_dict['channels_disp']
 
     if args.envs:
-<<<<<<< HEAD
         common.handle_envs_list(args, info_dict['envs'])
-=======
-        if not args.json:
-            print("# conda environments:")
-            print("#")
-        def disp_env(prefix):
-            fmt = '%-20s  %s  %s'
-            default = '*' if prefix == config.default_prefix else ' '
-            name = (config.root_env_name if prefix == config.root_dir else
-                    basename(prefix))
-            if not args.json:
-                print(fmt % (name, default, prefix))
-
-        for prefix in misc.list_prefixes():
-            disp_env(prefix)
-            if prefix != config.root_dir:
-                info_dict['envs'].append(prefix)
-
-        print()
->>>>>>> 073687f8
 
     if args.system and not args.json:
         from conda.cli.find_commands import find_commands, find_executable
