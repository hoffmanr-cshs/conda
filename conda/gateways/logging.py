# -*- coding: utf-8 -*-
from __future__ import absolute_import, division, print_function, unicode_literals

from functools import partial
import logging
from logging import DEBUG, ERROR, Filter, Formatter, INFO, StreamHandler, WARN, getLogger
import re
import sys

from .. import CondaError
from .._vendor.auxlib.decorators import memoize
from ..common.io import attach_stderr_handler

log = getLogger(__name__)
TRACE = 5  # TRACE LOG LEVEL
VERBOSITY_LEVELS = (WARN, INFO, DEBUG, TRACE)


class TokenURLFilter(Filter):
    TOKEN_URL_PATTERN = re.compile(
        r'(|https?://)'  # \1  scheme
        r'(|\s'  # \2  space, or
        r'|(?:(?:\d{1,3}\.){3}\d{1,3})'  # ipv4, or
        r'|(?:'  # domain name
        r'(?:[a-zA-Z0-9-]{1,20}\.){0,10}'  # non-tld
        r'(?:[a-zA-Z]{2}[a-zA-Z0-9-]{0,18})'  # tld
        r'))'  # end domain name
        r'(|:\d{1,5})?'  # \3  port
        r'/t/[a-z0-9A-Z-]+/'  # token
    )
    TOKEN_REPLACE = partial(TOKEN_URL_PATTERN.sub, r'\1\2\3/t/<TOKEN>/')

    def filter(self, record):
        record.msg = self.TOKEN_REPLACE(record.msg)
        return True


<<<<<<< HEAD
class StdStreamHandler(StreamHandler):
    """Log StreamHandler that always writes to the current sys stream."""
    def __init__(self, sys_stream):
        """
        Args:
            sys_stream: stream name, either "stdout" or "stderr" (attribute of module sys)
        """
        assert hasattr(sys, sys_stream)
        self._sys_stream = sys_stream
        super(StreamHandler, self).__init__()  # skip StreamHandler.__init__ which sets self.stream

    @property
    def stream(self):
        # always get current stdout/stderr, removes the need to replace self.stream when needed
        return getattr(sys, self._sys_stream)


=======
>>>>>>> b6342dad
# Don't use initialize_logging/initialize_root_logger/initialize_conda_logger in
# cli.python_api! There we want the user to have control over their logging,
# e.g., using their own levels, handlers, formatters and propagation settings.

@memoize
def initialize_logging():
    # root and 'conda' logger both get their own separate sys.stderr stream handlers.
    # root gets level ERROR; 'conda' gets level WARN and does not propagate to root.
    initialize_root_logger()
    initialize_conda_logger()
    initialize_std_loggers()


@memoize
def initialize_std_loggers():
<<<<<<< HEAD
    # Set up special loggers 'conda.stdout'/'conda.stderr' which output directly to the
    # corresponding sys streams, filter token urls and don't propagate.
=======
    # Set up special loggers 'stdout'/'stderr' which output directly to the corresponding
    # sys streams, filter token urls and don't propagate.
    # TODO: To avoid clashes with user loggers when cli.python_api is used, these loggers
    #       should most likely be renamed to 'conda.stdout'/'conda.stderr' in the future!
>>>>>>> b6342dad
    formatter = Formatter("%(message)s\n")

    stdout = getLogger('conda.stdout')
    stdout.setLevel(INFO)
    stdouthandler = StdStreamHandler('stdout')
    stdouthandler.setLevel(INFO)
    stdouthandler.setFormatter(formatter)
    stdout.addHandler(stdouthandler)
    stdout.addFilter(TokenURLFilter())
    stdout.propagate = False

    stderr = getLogger('conda.stderr')
    stderr.setLevel(INFO)
    stderrhandler = StdStreamHandler('stderr')
    stderrhandler.setLevel(INFO)
    stderrhandler.setFormatter(formatter)
    stderr.addHandler(stderrhandler)
    stderr.addFilter(TokenURLFilter())
    stderr.propagate = False


def initialize_root_logger(level=ERROR):
    attach_stderr_handler(level)


def initialize_conda_logger(level=WARN):
    attach_stderr_handler(level, 'conda')


def set_all_logger_level(level=DEBUG):
    formatter = Formatter("%(message)s\n") if level >= INFO else None
    # root and 'conda' loggers use separate handlers but behave the same wrt level and formatting
    attach_stderr_handler(level, formatter=formatter)
    attach_stderr_handler(level, 'conda', formatter=formatter)
    # 'requests' loggers get their own handlers so that they always output messages in long format
    # regardless of the level.
    attach_stderr_handler(level, 'requests')
    attach_stderr_handler(level, 'requests.packages.urllib3')


def set_verbosity(verbosity_level):
    try:
        set_all_logger_level(VERBOSITY_LEVELS[verbosity_level])
    except IndexError:
        raise CondaError("Invalid verbosity level: %(verbosity_level)s",
                         verbosity_level=verbosity_level)
    log.debug("verbosity set to %s", verbosity_level)


def trace(self, message, *args, **kwargs):
    if self.isEnabledFor(TRACE):
        self._log(TRACE, message, args, **kwargs)


logging.addLevelName(TRACE, "TRACE")
logging.Logger.trace = trace

# suppress DeprecationWarning for warn method
logging.Logger.warn = logging.Logger.warning<|MERGE_RESOLUTION|>--- conflicted
+++ resolved
@@ -35,7 +35,6 @@
         return True
 
 
-<<<<<<< HEAD
 class StdStreamHandler(StreamHandler):
     """Log StreamHandler that always writes to the current sys stream."""
     def __init__(self, sys_stream):
@@ -53,8 +52,6 @@
         return getattr(sys, self._sys_stream)
 
 
-=======
->>>>>>> b6342dad
 # Don't use initialize_logging/initialize_root_logger/initialize_conda_logger in
 # cli.python_api! There we want the user to have control over their logging,
 # e.g., using their own levels, handlers, formatters and propagation settings.
@@ -70,15 +67,8 @@
 
 @memoize
 def initialize_std_loggers():
-<<<<<<< HEAD
     # Set up special loggers 'conda.stdout'/'conda.stderr' which output directly to the
     # corresponding sys streams, filter token urls and don't propagate.
-=======
-    # Set up special loggers 'stdout'/'stderr' which output directly to the corresponding
-    # sys streams, filter token urls and don't propagate.
-    # TODO: To avoid clashes with user loggers when cli.python_api is used, these loggers
-    #       should most likely be renamed to 'conda.stdout'/'conda.stderr' in the future!
->>>>>>> b6342dad
     formatter = Formatter("%(message)s\n")
 
     stdout = getLogger('conda.stdout')
