--- conflicted
+++ resolved
@@ -605,20 +605,11 @@
     # type: List[Sequence[str, Option[Dict[Dist, IndexRecord]]]]
     #   this is sorta a lie; actually more primitve types
 
-<<<<<<< HEAD
-    index = dict()
-    for channel_url, repodata in repodatas:
-        if repodata and repodata.get('packages'):
-            _, priority = channel_urls[channel_url]
-            channel = Channel(channel_url)
-            supplement_index_with_repodata(index, repodata, channel, priority)
-=======
     if index is None:
         index = {}
     for _, repodata in repodatas:
         if repodata:
             index.update(repodata.get('packages', {}))
->>>>>>> 81d2f6e2
 
     if not context.json:
         stdoutlog.info('\n')
