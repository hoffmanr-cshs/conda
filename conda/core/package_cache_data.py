# -*- coding: utf-8 -*-
# Copyright (C) 2012 Anaconda, Inc
# SPDX-License-Identifier: BSD-3-Clause
from __future__ import absolute_import, division, print_function, unicode_literals

import codecs
<<<<<<< HEAD
from collections import defaultdict
from errno import EACCES, ENOENT, EPERM
=======
from errno import EACCES, ENOENT, EPERM, EROFS
from functools import reduce
>>>>>>> 9208a96b
from logging import getLogger
from os import listdir
from os.path import basename, dirname, getsize, join
from sys import platform
from tarfile import ReadError

from .path_actions import CacheUrlAction, ExtractPackageAction
from .. import CondaError, CondaMultiError, conda_signal_handler
from .._vendor.auxlib.collection import first
from .._vendor.auxlib.decorators import memoizemethod
from .._vendor.toolz import concat, concatv, groupby
from ..base.constants import (CONDA_PACKAGE_EXTENSIONS, CONDA_PACKAGE_EXTENSION_V1,
                              CONDA_PACKAGE_EXTENSION_V2, PACKAGE_CACHE_MAGIC_FILE)
from ..base.context import context
from ..common.compat import (JSONDecodeError, iteritems, itervalues, odict, string_types,
                             text_type, with_metaclass)
from ..common.constants import NULL
from ..common.io import ProgressBar, time_recorder
from ..common.path import expand, strip_pkg_extension, url_to_path
from ..common.signals import signal_handler
from ..common.url import path_to_url
from ..exceptions import NoWritablePkgsDirError, NotWritableError
from ..gateways.disk.create import (create_package_cache_directory, extract_tarball,
                                    write_as_json_to_file)
from ..gateways.disk.delete import rm_rf
from ..gateways.disk.read import (compute_md5sum, isdir, isfile, islink,
                                  read_index_json, read_index_json_from_tarball,
                                  read_repodata_json)
from ..gateways.disk.test import file_path_is_writable
from ..models.match_spec import MatchSpec
from ..models.records import PackageCacheRecord, PackageRecord
from ..utils import human_bytes

log = getLogger(__name__)


class PackageCacheType(type):
    """
    This metaclass does basic caching of PackageCache instance objects.
    """

    def __call__(cls, pkgs_dir):
        if isinstance(pkgs_dir, PackageCacheData):
            return pkgs_dir
        elif pkgs_dir in PackageCacheData._cache_:
            return PackageCacheData._cache_[pkgs_dir]
        else:
            package_cache_instance = super(PackageCacheType, cls).__call__(pkgs_dir)
            PackageCacheData._cache_[pkgs_dir] = package_cache_instance
            return package_cache_instance


@with_metaclass(PackageCacheType)
class PackageCacheData(object):
    _cache_ = {}

    def __init__(self, pkgs_dir):
        self.pkgs_dir = pkgs_dir
        self.__package_cache_records = None
        self.__is_writable = NULL

        self._urls_data = UrlsData(pkgs_dir)

    def insert(self, package_cache_record):

        meta = join(package_cache_record.extracted_package_dir, 'info', 'repodata_record.json')
        write_as_json_to_file(meta, PackageRecord.from_objects(package_cache_record))

        self._package_cache_records[package_cache_record] = package_cache_record

    def load(self):
        self.__package_cache_records = _package_cache_records = {}
        self._check_writable()  # called here to create the cache if it doesn't exist
        if not isdir(self.pkgs_dir):
            # no directory exists, and we didn't have permissions to create it
            return

        _CONDA_TARBALL_EXTENSIONS = CONDA_PACKAGE_EXTENSIONS
        for base_name in self._dedupe_pkgs_dir_contents(listdir(self.pkgs_dir)):
            full_path = join(self.pkgs_dir, base_name)
            if islink(full_path):
                continue
            elif (isdir(full_path) and isfile(join(full_path, 'info', 'index.json'))
                  or isfile(full_path) and full_path.endswith(_CONDA_TARBALL_EXTENSIONS)):
                package_cache_record = self._make_single_record(base_name)
                if package_cache_record:
                    _package_cache_records[package_cache_record] = package_cache_record

    def reload(self):
        self.load()
        return self

    def get(self, package_ref, default=NULL):
        assert isinstance(package_ref, PackageRecord)
        try:
            return self._package_cache_records[package_ref]
        except KeyError:
            if default is not NULL:
                return default
            else:
                raise

    def remove(self, package_ref, default=NULL):
        if default is NULL:
            return self._package_cache_records.pop(package_ref)
        else:
            return self._package_cache_records.pop(package_ref, default)

    def query(self, package_ref_or_match_spec):
        # returns a generator
        param = package_ref_or_match_spec
        if isinstance(param, string_types):
            param = MatchSpec(param)
        if isinstance(param, MatchSpec):
            return (pcrec for pcrec in itervalues(self._package_cache_records)
                    if param.match(pcrec))
        else:
            assert isinstance(param, PackageRecord)
            return (pcrec for pcrec in itervalues(self._package_cache_records) if pcrec == param)

    def iter_records(self):
        return iter(self._package_cache_records)

    @classmethod
    def query_all(cls, package_ref_or_match_spec, pkgs_dirs=None):
        if pkgs_dirs is None:
            pkgs_dirs = context.pkgs_dirs

        return concat(pcache.query(package_ref_or_match_spec)
                      for pcache in cls.all_caches_writable_first(pkgs_dirs))

    # ##########################################################################################
    # these class methods reach across all package cache directories (usually context.pkgs_dirs)
    # ##########################################################################################

    @classmethod
    def first_writable(cls, pkgs_dirs=None):
        # Calling this method will *create* a package cache directory if one does not already
        # exist. Any caller should intend to *use* that directory for *writing*, not just reading.
        if pkgs_dirs is None:
            pkgs_dirs = context.pkgs_dirs
        for pkgs_dir in pkgs_dirs:
            package_cache = cls(pkgs_dir)
            i_wri = package_cache.is_writable
            if i_wri is True:
                return package_cache
            elif i_wri is None:
                # means package cache directory doesn't exist, need to try to create it
                created = create_package_cache_directory(package_cache.pkgs_dir)
                if created:
                    package_cache.__is_writable = True
                    return package_cache

        raise NoWritablePkgsDirError(pkgs_dirs)

    @classmethod
    def writable_caches(cls, pkgs_dirs=None):
        if pkgs_dirs is None:
            pkgs_dirs = context.pkgs_dirs
        writable_caches = tuple(filter(lambda c: c.is_writable,
                                       (cls(pd) for pd in pkgs_dirs)))
        return writable_caches

    @classmethod
    def read_only_caches(cls, pkgs_dirs=None):
        if pkgs_dirs is None:
            pkgs_dirs = context.pkgs_dirs
        read_only_caches = tuple(filter(lambda c: not c.is_writable,
                                        (cls(pd) for pd in pkgs_dirs)))
        return read_only_caches

    @classmethod
    def all_caches_writable_first(cls, pkgs_dirs=None):
        if pkgs_dirs is None:
            pkgs_dirs = context.pkgs_dirs
        pc_groups = groupby(
            lambda pc: pc.is_writable,
            (cls(pd) for pd in pkgs_dirs)
        )
        return tuple(concatv(pc_groups.get(True, ()), pc_groups.get(False, ())))

    @classmethod
    def get_all_extracted_entries(cls):
        package_caches = (cls(pd) for pd in context.pkgs_dirs)
        return tuple(pc_entry for pc_entry in concat(map(itervalues, package_caches))
                     if pc_entry.is_extracted)

    @classmethod
    def get_entry_to_link(cls, package_ref):
        pc_entry = next((pcrec for pcrec in cls.query_all(package_ref)
                         if pcrec.is_extracted),
                        None)
        if pc_entry is not None:
            return pc_entry

        # this can happen with `conda install path/to/package.tar.bz2`
        #   because dist has channel '<unknown>'
        # if ProgressiveFetchExtract did its job correctly, what we're looking for
        #   should be the matching dist_name in the first writable package cache
        # we'll search all caches for a match, but search writable caches first
        dist_str = package_ref.dist_str().rsplit(':', 1)[-1]
        pc_entry = next((cache._scan_for_dist_no_channel(dist_str)
                         for cache in cls.all_caches_writable_first() if cache), None)
        if pc_entry is not None:
            return pc_entry
        raise CondaError("No package '%s' found in cache directories." % package_ref.dist_str())

    @classmethod
    def tarball_file_in_cache(cls, tarball_path, md5sum=None, exclude_caches=()):
        tarball_full_path, md5sum = cls._clean_tarball_path_and_get_md5sum(tarball_path, md5sum)
        pc_entry = first(cls(pkgs_dir).tarball_file_in_this_cache(tarball_full_path, md5sum)
                         for pkgs_dir in context.pkgs_dirs
                         if pkgs_dir not in exclude_caches)
        return pc_entry

    @classmethod
    def clear(cls):
        cls._cache_.clear()

    def tarball_file_in_this_cache(self, tarball_path, md5sum=None):
        tarball_full_path, md5sum = self._clean_tarball_path_and_get_md5sum(tarball_path, md5sum)
        tarball_basename = basename(tarball_full_path)
        pc_entry = first(
            (pc_entry for pc_entry in itervalues(self)),
            key=lambda pce: pce.tarball_basename == tarball_basename and pce.md5 == md5sum
        )
        return pc_entry

    @property
    def _package_cache_records(self):
        # don't actually populate _package_cache_records until we need it
        if self.__package_cache_records is None:
            self.load()
        return self.__package_cache_records

    @property
    def is_writable(self):
        # returns None if package cache directory does not exist / has not been created
        if self.__is_writable is NULL:
            return self._check_writable()
        return self.__is_writable

    def _check_writable(self):
        magic_file = join(self.pkgs_dir, PACKAGE_CACHE_MAGIC_FILE)
        if isfile(magic_file):
            i_wri = file_path_is_writable(join(self.pkgs_dir, PACKAGE_CACHE_MAGIC_FILE))
            self.__is_writable = i_wri
            log.debug("package cache directory '%s' writable: %s", self.pkgs_dir, i_wri)
        else:
            log.trace("package cache directory '%s' does not exist", self.pkgs_dir)
            self.__is_writable = i_wri = None
        return i_wri

    @staticmethod
    def _clean_tarball_path_and_get_md5sum(tarball_path, md5sum=None):
        if tarball_path.startswith('file:/'):
            tarball_path = url_to_path(tarball_path)
        tarball_full_path = expand(tarball_path)

        if isfile(tarball_full_path) and md5sum is None:
            md5sum = compute_md5sum(tarball_full_path)

        return tarball_full_path, md5sum

    def _scan_for_dist_no_channel(self, dist_str):
        return next((pcrec for pcrec in self._package_cache_records
                     if pcrec.dist_str().rsplit(':', 1)[-1] == dist_str),
                    None)

    def itervalues(self):
        return iter(self.values())

    def values(self):
        return self._package_cache_records.values()

    def __repr__(self):
        args = ('%s=%r' % (key, getattr(self, key)) for key in ('pkgs_dir',))
        return "%s(%s)" % (self.__class__.__name__, ', '.join(args))

    def _make_single_record(self, package_filename):
        package_tarball_full_path = join(self.pkgs_dir, package_filename)
        log.trace("adding to package cache %s", package_tarball_full_path)
        extracted_package_dir, pkg_ext = strip_pkg_extension(package_tarball_full_path)

        # try reading info/repodata_record.json
        try:
            repodata_record = read_repodata_json(extracted_package_dir)
            package_cache_record = PackageCacheRecord.from_objects(
                repodata_record,
                package_tarball_full_path=package_tarball_full_path,
                extracted_package_dir=extracted_package_dir,
            )
            return package_cache_record
        except (EnvironmentError, JSONDecodeError, ValueError) as e:
            # EnvironmentError if info/repodata_record.json doesn't exists
            # JsonDecodeError if info/repodata_record.json is partially extracted or corrupted
            #   python 2.7 raises ValueError instead of JsonDecodeError
            #   ValueError("No JSON object could be decoded")
            log.debug("unable to read %s\n  because %r",
                      join(extracted_package_dir, 'info', 'repodata_record.json'), e)

            # try reading info/index.json
            try:
                raw_json_record = read_index_json(extracted_package_dir)
            except (EnvironmentError, JSONDecodeError, ValueError) as e:
                # EnvironmentError if info/index.json doesn't exist
                # JsonDecodeError if info/index.json is partially extracted or corrupted
                #   python 2.7 raises ValueError instead of JsonDecodeError
                #   ValueError("No JSON object could be decoded")
                log.debug("unable to read %s\n  because",
                          join(extracted_package_dir, 'info', 'index.json'), e)

                if isdir(extracted_package_dir) and not isfile(package_tarball_full_path):
                    # We have a directory that looks like a conda package, but without
                    # (1) info/repodata_record.json or info/index.json, and (2) a conda package
                    # tarball, there's not much we can do.  We'll just ignore it.
                    return None

                try:
                    if self.is_writable:
                        if isdir(extracted_package_dir):
                            # We have a partially unpacked conda package directory. Best thing
                            # to do is remove it and try extracting.
                            rm_rf(extracted_package_dir)
                        try:
                            extract_tarball(package_tarball_full_path, extracted_package_dir)
                        except EnvironmentError as e:
                            if e.errno == ENOENT:
                                # FileNotFoundError(2, 'No such file or directory')
                                # At this point, we can assume the package tarball is bad.
                                # Remove everything and move on.
                                # see https://github.com/conda/conda/issues/6707
                                rm_rf(package_tarball_full_path)
                                rm_rf(extracted_package_dir)
                        try:
                            raw_json_record = read_index_json(extracted_package_dir)
                        except (IOError, OSError, JSONDecodeError):
                            # At this point, we can assume the package tarball is bad.
                            # Remove everything and move on.
                            rm_rf(package_tarball_full_path)
                            rm_rf(extracted_package_dir)
                            return None
                    else:
                        raw_json_record = read_index_json_from_tarball(package_tarball_full_path)
                except (EOFError, ReadError) as e:
                    # EOFError: Compressed file ended before the end-of-stream marker was reached
                    # tarfile.ReadError: file could not be opened successfully
                    # We have a corrupted tarball. Remove the tarball so it doesn't affect
                    # anything, and move on.
                    log.debug("unable to extract info/index.json from %s\n  because %r",
                              package_tarball_full_path, e)
                    rm_rf(package_tarball_full_path)
                    return None

            # we were able to read info/index.json, so let's continue
            if isfile(package_tarball_full_path):
                md5 = compute_md5sum(package_tarball_full_path)
            else:
                md5 = None

            url = self._urls_data.get_url(package_filename)
            package_cache_record = PackageCacheRecord.from_objects(
                raw_json_record,
                url=url,
                fn=basename(package_tarball_full_path),
                md5=md5,
                size=getsize(package_tarball_full_path),
                package_tarball_full_path=package_tarball_full_path,
                extracted_package_dir=extracted_package_dir,
            )

            # write the info/repodata_record.json file so we can short-circuit this next time
            if self.is_writable:
                repodata_record = PackageRecord.from_objects(package_cache_record)
                repodata_record_path = join(extracted_package_dir, 'info', 'repodata_record.json')
                try:
                    write_as_json_to_file(repodata_record_path, repodata_record)
                except (IOError, OSError) as e:
                    if e.errno in (EACCES, EPERM, EROFS) and isdir(dirname(repodata_record_path)):
                        raise NotWritableError(repodata_record_path, e.errno, caused_by=e)
                    else:
                        raise

            return package_cache_record

    @staticmethod
    def _dedupe_pkgs_dir_contents(pkgs_dir_contents):
        # if both 'six-1.10.0-py35_0/' and 'six-1.10.0-py35_0.tar.bz2' are in pkgs_dir,
        #   only 'six-1.10.0-py35_0.tar.bz2' will be in the return contents
        if not pkgs_dir_contents:
            return []
        _CONDA_TARBALL_EXTENSION_V1 = CONDA_PACKAGE_EXTENSION_V1
        _CONDA_TARBALL_EXTENSION_V2 = CONDA_PACKAGE_EXTENSION_V2
        _strip_pkg_extension = strip_pkg_extension
        groups = defaultdict(set)
        any(groups[ext].add(fn_root) for fn_root, ext in (
            _strip_pkg_extension(fn) for fn in pkgs_dir_contents
        ))
        conda_extensions = groups[_CONDA_TARBALL_EXTENSION_V2]
        tar_bz2_extensions = groups[_CONDA_TARBALL_EXTENSION_V1] - conda_extensions
        others = groups[None] - conda_extensions - tar_bz2_extensions
        return sorted(concatv(
            (p + _CONDA_TARBALL_EXTENSION_V2 for p in conda_extensions),
            (p + _CONDA_TARBALL_EXTENSION_V1 for p in tar_bz2_extensions),
            others,
        ))


class UrlsData(object):
    # this is a class to manage urls.txt
    # it should basically be thought of as a sequence
    # in this class I'm breaking the rule that all disk access goes through conda.gateways

    def __init__(self, pkgs_dir):
        self.pkgs_dir = pkgs_dir
        self.urls_txt_path = urls_txt_path = join(pkgs_dir, 'urls.txt')
        if isfile(urls_txt_path):
            with open(urls_txt_path, 'rb') as fh:
                self._urls_data = [line.strip().decode('utf-8') for line in fh]
                self._urls_data.reverse()
        else:
            self._urls_data = []

    def __contains__(self, url):
        return url in self._urls_data

    def __iter__(self):
        return iter(self._urls_data)

    def add_url(self, url):
        with codecs.open(self.urls_txt_path, mode='ab', encoding='utf-8') as fh:
            linefeed = '\r\n' if platform == 'win32' else '\n'
            fh.write(url + linefeed)
        self._urls_data.insert(0, url)

    @memoizemethod
    def get_url(self, package_path):
        # package path can be a full path or just a basename
        #   can be either an extracted directory or tarball
        package_path = basename(package_path)
        # NOTE: This makes an assumption that all extensionless packages came from a .tar.bz2.
        #       That's probably a good assumption going forward, because we should now always
        #       be recording the extension in urls.txt.  The extensionless situation should be
        #       legacy behavior only.
        if not package_path.endswith(CONDA_PACKAGE_EXTENSION_V1):
            package_path += CONDA_PACKAGE_EXTENSION_V1
        return first(self, lambda url: basename(url) == package_path)


# ##############################
# downloading
# ##############################

class ProgressiveFetchExtract(object):

    @staticmethod
    def make_actions_for_record(pref_or_spec):
        assert pref_or_spec is not None
        # returns a cache_action and extract_action

        # if the pref or spec has an md5 value
        # look in all caches for package cache record that is
        #   (1) already extracted, and
        #   (2) matches the md5
        # If one exists, no actions are needed.
        sha256 = pref_or_spec.get("sha256")
        size = pref_or_spec.get("size")
        md5 = pref_or_spec.get("md5")
        legacy_bz2_size = pref_or_spec.get("legacy_bz2_size")
        legacy_bz2_md5 = pref_or_spec.get("legacy_bz2_md5")

        def pcrec_matches(pcrec):
            matches = True
            # sha256 is overkill for things that are already in the package cache.
            #     It's just a quick match.
            # if sha256 is not None and pcrec.sha256 is not None:
            #     matches = sha256 == pcrec.sha256
            if size is not None and pcrec.size is not None:
                matches = pcrec.size in (size, legacy_bz2_size)
            if matches and md5 is not None and pcrec is not None:
                matches = pcrec.md5 in (md5, legacy_bz2_md5)
            return matches

        if md5:
            extracted_pcrec = next((
                pcrec for pcrec in concat(PackageCacheData(pkgs_dir).query(pref_or_spec)
                                          for pkgs_dir in context.pkgs_dirs)
                if pcrec.is_extracted
            ), None)
            if extracted_pcrec and pcrec_matches(extracted_pcrec):
                return None, None

        # there is no extracted dist that can work, so now we look for tarballs that
        #   aren't extracted
        # first we look in all writable caches, and if we find a match, we extract in place
        # otherwise, if we find a match in a non-writable cache, we link it to the first writable
        #   cache, and then extract
        pcrec_from_writable_cache = next(
            (pcrec for pcrec in concat(
                pcache.query(pref_or_spec) for pcache in PackageCacheData.writable_caches()
            ) if pcrec.is_fetched),
            None
        )
        if pcrec_from_writable_cache and pcrec_matches(pcrec_from_writable_cache):
            # extract in place
            extract_axn = ExtractPackageAction(
                source_full_path=pcrec_from_writable_cache.package_tarball_full_path,
                target_pkgs_dir=dirname(pcrec_from_writable_cache.package_tarball_full_path),
                target_extracted_dirname=basename(pcrec_from_writable_cache.extracted_package_dir),
                record_or_spec=pcrec_from_writable_cache,
                sha256=pcrec_from_writable_cache.sha256 or sha256,
                size=pcrec_from_writable_cache.size or size,
                md5=pcrec_from_writable_cache.md5 or md5,
            )
            return None, extract_axn

        pcrec_from_read_only_cache = next((
            pcrec for pcrec in concat(pcache.query(pref_or_spec)
                                      for pcache in PackageCacheData.read_only_caches())
            if pcrec.is_fetched
        ), None)

        first_writable_cache = PackageCacheData.first_writable()
        if pcrec_from_read_only_cache and pcrec_matches(pcrec_from_read_only_cache):
            # we found a tarball, but it's in a read-only package cache
            # we need to link the tarball into the first writable package cache,
            #   and then extract
            cache_axn = CacheUrlAction(
                url=path_to_url(pcrec_from_read_only_cache.package_tarball_full_path),
                target_pkgs_dir=first_writable_cache.pkgs_dir,
                target_package_basename=pcrec_from_read_only_cache.fn,
                sha256=pcrec_from_read_only_cache.get("sha256") or sha256,
                size=pcrec_from_read_only_cache.get("size") or size,
                md5=pcrec_from_read_only_cache.get("md5") or md5,
            )
            trgt_extracted_dirname = strip_pkg_extension(pcrec_from_read_only_cache.fn)[0]
            extract_axn = ExtractPackageAction(
                source_full_path=cache_axn.target_full_path,
                target_pkgs_dir=first_writable_cache.pkgs_dir,
                target_extracted_dirname=trgt_extracted_dirname,
                record_or_spec=pcrec_from_read_only_cache,
                sha256=pcrec_from_read_only_cache.get("sha256") or sha256,
                size=pcrec_from_read_only_cache.get("size") or size,
                md5=pcrec_from_read_only_cache.get("md5") or md5,
            )
            return cache_axn, extract_axn

        # if we got here, we couldn't find a matching package in the caches
        #   we'll have to download one; fetch and extract
        url = pref_or_spec.get('url')
        assert url

        cache_axn = CacheUrlAction(
            url=url,
            target_pkgs_dir=first_writable_cache.pkgs_dir,
            target_package_basename=pref_or_spec.fn,
            sha256=sha256,
            size=size,
            md5=md5,
        )
        extract_axn = ExtractPackageAction(
            source_full_path=cache_axn.target_full_path,
            target_pkgs_dir=first_writable_cache.pkgs_dir,
            target_extracted_dirname=strip_pkg_extension(pref_or_spec.fn)[0],
            record_or_spec=pref_or_spec,
            sha256=sha256,
            size=size,
            md5=md5,
        )
        return cache_axn, extract_axn

    def __init__(self, link_prefs):
        """
        Args:
            link_prefs (Tuple[PackageRecord]):
                A sequence of :class:`PackageRecord`s to ensure available in a known
                package cache, typically for a follow-on :class:`UnlinkLinkTransaction`.
                Here, "available" means the package tarball is both downloaded and extracted
                to a package directory.
        """
        self.link_precs = link_prefs

        log.debug("instantiating ProgressiveFetchExtract with\n"
                  "  %s\n", '\n  '.join(pkg_rec.dist_str() for pkg_rec in link_prefs))

        self.paired_actions = odict()  # Map[pref, Tuple(CacheUrlAction, ExtractPackageAction)]

        self._prepared = False
        self._executed = False

    @time_recorder("fetch_extract_prepare")
    def prepare(self):
        if self._prepared:
            return

        self.paired_actions.update((prec, self.make_actions_for_record(prec))
                                   for prec in self.link_precs)
        self._prepared = True

    @property
    def cache_actions(self):
        return tuple(axns[0] for axns in itervalues(self.paired_actions) if axns[0])

    @property
    def extract_actions(self):
        return tuple(axns[1] for axns in itervalues(self.paired_actions) if axns[1])

    def execute(self):
        if self._executed:
            return
        if not self._prepared:
            self.prepare()

        assert not context.dry_run

        if not self.cache_actions or not self.extract_actions:
            return

        if not context.verbosity and not context.quiet and not context.json:
            # TODO: use logger
            print("\nDownloading and Extracting Packages")
        else:
            log.debug("prepared package cache actions:\n"
                      "  cache_actions:\n"
                      "    %s\n"
                      "  extract_actions:\n"
                      "    %s\n",
                      '\n    '.join(text_type(ca) for ca in self.cache_actions),
                      '\n    '.join(text_type(ea) for ea in self.extract_actions))

        exceptions = []
        with signal_handler(conda_signal_handler), time_recorder("fetch_extract_execute"):
            for prec_or_spec, prec_actions in iteritems(self.paired_actions):
                exc = self._execute_actions(prec_or_spec, prec_actions)
                if exc:
                    log.debug('%r'.encode('utf-8'), exc, exc_info=True)
                    exceptions.append(exc)

        if exceptions:
            raise CondaMultiError(exceptions)
        self._executed = True

    @staticmethod
    def _execute_actions(prec_or_spec, actions):
        cache_axn, extract_axn = actions
        if cache_axn is None and extract_axn is None:
            return

        desc = ''
        if prec_or_spec.name and prec_or_spec.version:
            desc = "%s-%s" % (prec_or_spec.name or '', prec_or_spec.version or '')
        size = getattr(prec_or_spec, 'size', None)
        size_str = size and human_bytes(size) or ''
        if len(desc) > 0:
            desc = "%-20.20s | " % desc
        if len(size_str) > 0:
            desc += "%-9s | " % size_str

        progress_bar = ProgressBar(desc, not context.verbosity and not context.quiet, context.json)

        download_total = 0.75  # fraction of progress for download; the rest goes to extract
        try:
            if cache_axn:
                cache_axn.verify()

                if not cache_axn.url.startswith('file:/'):
                    def progress_update_cache_axn(pct_completed):
                        progress_bar.update_to(pct_completed * download_total)
                else:
                    download_total = 0
                    progress_update_cache_axn = None

                cache_axn.execute(progress_update_cache_axn)

            if extract_axn:
                extract_axn.verify()

                def progress_update_extract_axn(pct_completed):
                    progress_bar.update_to((1 - download_total) * pct_completed + download_total)

                extract_axn.execute(progress_update_extract_axn)

        except Exception as e:
            if extract_axn:
                extract_axn.reverse()
            if cache_axn:
                cache_axn.reverse()
            return e
        else:
            if cache_axn:
                cache_axn.cleanup()
            if extract_axn:
                extract_axn.cleanup()
            progress_bar.finish()
        finally:
            progress_bar.close()

    def __hash__(self):
        return hash(self.link_precs)

    def __eq__(self, other):
        return hash(self) == hash(other)


# ##############################
# backward compatibility
# ##############################

def rm_fetched(dist):
    """
    Checks to see if the requested package is in the cache; and if so, it removes both
    the package itself and its extracted contents.
    """
    # in conda/exports.py and conda_build/conda_interface.py, but not actually
    #   used in conda-build
    raise NotImplementedError()


def download(url, dst_path, session=None, md5=None, urlstxt=False, retries=3):
    from ..gateways.connection.download import download as gateway_download
    gateway_download(url, dst_path, md5)<|MERGE_RESOLUTION|>--- conflicted
+++ resolved
@@ -4,13 +4,8 @@
 from __future__ import absolute_import, division, print_function, unicode_literals
 
 import codecs
-<<<<<<< HEAD
 from collections import defaultdict
-from errno import EACCES, ENOENT, EPERM
-=======
 from errno import EACCES, ENOENT, EPERM, EROFS
-from functools import reduce
->>>>>>> 9208a96b
 from logging import getLogger
 from os import listdir
 from os.path import basename, dirname, getsize, join
