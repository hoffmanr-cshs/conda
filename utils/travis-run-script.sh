set -e
set -x

main_test() {
    export PYTHONHASHSEED=$(python -c "import random as r; print(r.randint(0,4294967296))")
    echo $PYTHONHASHSEED

<<<<<<< HEAD
    case "$(uname -s)" in
        'Darwin') shells="";;
        'Linux') shells="--shell=posh";;
        *) ;;
    esac
    shells="$shells --shell=bash --shell=zsh --shell=dash --shell=sh --shell=csh --shell=tcsh"

    echo "PRE-INSTALL CONDA TESTS"
    python -m pytest --cov-report xml $shells -m "not installed" tests

    echo "INSTALL CONDA"
=======
    # basic unit tests
    python -m pytest --cov-report xml --shell=bash --shell=zsh -m "not installed" tests
>>>>>>> 40f0657c
    python setup.py --version

    # activate tests
    python setup.py install
    hash -r
    python -m conda info
<<<<<<< HEAD

    echo "POST-INSTALL CONDA TESTS"
    python -m pytest --cov-report xml --cov-append $shells -m "installed" tests
    # python -m conda install -y -q conda-build
    # set +x
    # python -m conda build conda.recipe
=======
    python -m pytest --cov-report xml --cov-append --shell=bash --shell=zsh -m "installed" tests
>>>>>>> 40f0657c
}

flake8_test() {
    python -m flake8 --statistics
}

<<<<<<< HEAD
=======
conda_build_smoke_test() {
    conda config --add channels conda-canary
    conda build conda.recipe
}

conda_build_unit_test() {
    pushd conda-build
    python -m pytest tests || echo ">>> exited with code" $?
    popd
}

which -a python
env | sort

>>>>>>> 40f0657c
if [[ $FLAKE8 == true ]]; then
    flake8_test
elif [[ -n $CONDA_BUILD ]]; then
    conda_build_smoke_test
    if [[ $CONDA_BUILD == master ]]; then
        conda_build_unit_test
    fi
else
    main_test
fi<|MERGE_RESOLUTION|>--- conflicted
+++ resolved
@@ -5,7 +5,6 @@
     export PYTHONHASHSEED=$(python -c "import random as r; print(r.randint(0,4294967296))")
     echo $PYTHONHASHSEED
 
-<<<<<<< HEAD
     case "$(uname -s)" in
         'Darwin') shells="";;
         'Linux') shells="--shell=posh";;
@@ -17,34 +16,25 @@
     python -m pytest --cov-report xml $shells -m "not installed" tests
 
     echo "INSTALL CONDA"
-=======
-    # basic unit tests
-    python -m pytest --cov-report xml --shell=bash --shell=zsh -m "not installed" tests
->>>>>>> 40f0657c
     python setup.py --version
 
     # activate tests
     python setup.py install
     hash -r
     python -m conda info
-<<<<<<< HEAD
 
     echo "POST-INSTALL CONDA TESTS"
     python -m pytest --cov-report xml --cov-append $shells -m "installed" tests
+
     # python -m conda install -y -q conda-build
     # set +x
     # python -m conda build conda.recipe
-=======
-    python -m pytest --cov-report xml --cov-append --shell=bash --shell=zsh -m "installed" tests
->>>>>>> 40f0657c
 }
 
 flake8_test() {
     python -m flake8 --statistics
 }
 
-<<<<<<< HEAD
-=======
 conda_build_smoke_test() {
     conda config --add channels conda-canary
     conda build conda.recipe
@@ -56,10 +46,6 @@
     popd
 }
 
-which -a python
-env | sort
-
->>>>>>> 40f0657c
 if [[ $FLAKE8 == true ]]; then
     flake8_test
 elif [[ -n $CONDA_BUILD ]]; then
