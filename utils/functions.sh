--- conflicted
+++ resolved
@@ -94,15 +94,11 @@
        $site_packages/idna* \
        $site_packages/ruamel*
 
-<<<<<<< HEAD
        # leave these until appveyor gets its compilers worked out for py36
        # $site_packages/pycrypto* \
        # $site_packages/pycosat*
     ls -al $site_packages
-=======
-       # $site_packages/pycrypto* \
-       # $site_packages/pycosat*
->>>>>>> 99f5bff8
+
     hash -r
 }
 
