<<<<<<< HEAD
## 4.3.0 (unreleased)

### Improvements
* improved file removal on all platforms (#3280)

### Bug Fixes
* account for the Windows Python 2.7 os.environ unicode aversion (#3363)
=======
## 4.2.5 (2016-09-XX unreleased)

### Deprecations/Breaking Changes
* partially revert #3041 giving conda config --add previous --prepend behavior (#3364 via #3370)

### Improvements
* order output of conda config --show; make --json friendly (#3384 via #3386)
* clean the pid based lock on exception (#3325)

### Bug Fixes
* fix #3332 allow download urls with :: in them (#3335)
* fix always_yes and not-set argparse args overriding other sources (#3374)
* fix ftp fetch timeout (#3392)
* fix #3307 add try/except block for touch lock (#3326)
* fix CONDA_CHANNELS environment variable splitting (#3390)
* fix #3378 CONDA_FORCE_32BIT environment variable (#3391)
>>>>>>> d10a90b4


## 4.1.12 (unreleased)

### Bug Fixes
* fix #2837 "File exists" in symlinked path with parallel activations (#3210)
* fix prune option when installing packages (#3354)
* change check for placeholder to be more friendly to long PATH (#3349)


## 4.2.4 (2016-08-18)

### Bug Fixes
* fix #3277 conda list package order (#3278)
* fix channel priority issue with duplicated channels (#3283)
* fix local channel channels; add full conda-build unit tests (#3281)
* fix conda install with no package specified (#3284)
* fix #3253 exporting and importing conda environments (#3286)
* fix priority messaging on conda config --get (#3304)
* fix conda list --export; additional integration tests (#3291)
* fix conda update --all idempotence; add integration tests for channel priority (#3306)

### Non-User-Facing Changes
* additional conda-env integration tests (#3288)


## 4.2.3 (2016-08-11)

### Improvements
* added zsh and zsh.exe to Windows shells (#3257)

### Bug Fixes
* allow conda to downgrade itself (#3273)
* fix breaking changes to conda-build from 4.2.2 (#3265)
* fix empty environment issues with conda and conda-env (#3269)

### Non-User-Facing Changes
* add integration tests for conda-env (#3270)
* add more conda-build smoke tests (#3274)


## 4.2.2 (2016-08-09)

### Improvements
* enable binary prefix replacement on windows (#3262)
* add `--verbose` command line flag (#3237)
* improve logging and exception detail (#3237, #3252)
* do not remove empty environment without asking; raise an error when a named environment can't be found (#3222)

### Bug Fixes
* fix #3226 user condarc not available on Windows (#3228)
* fix some bugs in conda config --show* (#3212)
* fix conda-build local channel bug (#3202)
* remove subprocess exiting message (#3245)
* fix comment parsing and channels in conda-env environment.yml (#3258, #3259)
* fix context error with conda-env (#3232)
* fix #3182 conda install silently skipping failed linking (#3184)


## 4.2.1 (2016-08-01)

### Improvements
* improve an error message that can happen during conda install --revision (#3181)
* use clean sys.exit with user choice 'No' (#3196)

### Bug Fixes
* critical fix for 4.2.0 error when no git is on PATH (#3193)
* revert #3171 lock cleaning on exit pending further refinement
* patches for conda-build compatibility with 4.2 (#3187)
* fix a bug in --show-sources output that ignored aliased parameter names (#3189)

### Non-User-Facing Changes
* move scripts in bin to shell directory (#3186)


## 4.2.0 (2016-07-28)

### New Features
* **New Configuration Engine**: Configuration and "operating context" are the foundation of conda's functionality. Conda now has the ability to pull configuration information from a multitude of on-disk locations, including `.d` directories and a `.condarc` file *within* a conda environment), along with full `CONDA_` environment variable support. Helpful validation errors are given for improperly-specified configuration. Full documentation updates pending. (#2537, #3160, #3178)
* **New Exception Handling Engine**: Previous releases followed a pattern of premature exiting (with hard calls to `sys.exit()` when exceptional circumstances were encountered. This release replaces over 100 `sys.exit` calls with python exceptions.  For conda developers, this will result in tests that are easier to write.  For developers using conda, this is a first step on a long path toward conda being directly importable.  For conda users, this will eventually result in more helpful and descriptive errors messages.  (#2899, #2993, #3016, #3152, #3045)
* **Empty Environments**: Conda can now create "empty" environments when no initial packages are specified, alleviating a common source of confusion. (#3072, #3174)
* **Conda in Private Env**: Conda can now be configured to live within its own private environment.  While it's not yet default behavior, this represents a first step toward separating the `root` environment into a "conda private" environment and a "user default" environment. (#3068)
* **Regex Version Specification**: Regular expressions are now valid version specifiers.  For example, `^1\.[5-8]\.1$|2.2`. (#2933)

### Deprecations/Breaking Changes
* remove conda init (#2759)
* remove conda package and conda bundle (#2760)
* deprecate conda-env repo; pull into conda proper (#2950, #2952, #2954, #3157, #3163, #3170)
* force use of ruamel_yaml (#2762)
* implement conda config --prepend; change behavior of --add to --append (#3041)
* exit on link error instead of logging it (#2639)

### Improvements
* improve locking (#2962, #2989, #3048, #3075)
* clean up requests usage for fetching packages (#2755)
* remove excess output from conda --help (#2872)
* remove os.remove in update_prefix (#3006)
* better error behavior if conda is spec'd for a non-root environment (#2956)
* scale back try_write function on unix (#3076)

### Bug Fixes
* remove psutil requirement, fixes annoying error message (#3135, #3183)
* fix #3124 add threading lock to memoize (#3134)
* fix a failure with multi-threaded repodata downloads (#3078)
* fix windows file url (#3139)
* address #2800, error with environment.yml and non-default channels (#3164)

### Non-User-Facing Changes
* project structure enhancement (#2929, #3132, #3133, #3136)
* clean up channel handling with new channel model (#3130, #3151)
* add Anaconda Cloud / Binstar auth handler (#3142)
* remove dead code (#2761, #2969)
* code refactoring and additional tests (#3052, #3020)
* remove auxlib from project root (#2931)
* vendor auxlib 0.0.40 (#2932, #2943, #3131)
* vendor toolz 0.8.0 (#2994)
* move progressbar to vendor directory (#2951)
* fix conda.recipe for new quirks with conda-build (#2959)
* move captured function to common module (#3083)
* rename CHANGELOG to md (#3087)


## 4.1.11 (2016-07-26)

* fix PS1 backup in activate script, #3135 via #3155
* correct resolution for 'handle failures in binstar_client more generally', #3156


## 4.1.10 (2016-07-25)

* ignore symlink failure because of read-only file system, #3055
* backport shortcut tests, #3064
* fix #2979 redefinition of $SHELL variable, #3081
* fix #3060 --clone root --copy exception, #3080


## 4.1.9 (2016-07-20)

* fix #3104, add global BINSTAR_TOKEN_PAT
* handle failures in binstar_client more generally


## 4.1.8 (2016-07-12)

* fix #3004 UNAUTHORIZED for url (null binstar token), #3008
* fix overwrite existing redirect shortcuts when symlinking envs, #3025
* partially revert no default shortcuts, #3032, #3047


## 4.0.11 2016-07-09

* allow auto_update_conda from sysrc, #3015 via #3021


## 4.1.7 (2016-07-07)

* add msys2 channel to defaults on Windows, #2999
* fix #2939 channel_alias issues; improve offline enforcement, #2964
* fix #2970, #2974 improve handling of file:// URLs inside channel, #2976


## 4.1.6 (2016-07-01)

* slow down exp backoff from 1 ms to 100 ms factor, #2944
* set max time on exp_backoff to ~6.5 sec,#2955
* fix #2914 add/subtract from PATH; kill folder output text, #2917
* normalize use of get_index behavior across clone/explicit, #2937
* wrap root prefix check with normcase, #2938


## 4.1.5 (2016-06-29)

* more conservative auto updates of conda #2900
* fix some permissions errors with more aggressive use of move_path_to_trash, #2882
* fix #2891 error if allow_other_channels setting is used, #2896
* fix #2886, #2907 installing a tarball directly from the package cache, #2908
* fix #2681, #2778 reverting #2320 lock behavior changes, #2915


## 4.0.10 (2016-06-29)

* fix #2846 revert the use of UNC paths; shorten trash filenames, #2859 via #2878
* fix some permissions errors with more aggressive use of move_path_to_trash, #2882 via #2894


## 4.1.4 (2016-06-27)

* fix #2846 revert the use of UNC paths; shorten trash filenames, #2859
* fix exp backoff on Windows, #2860
* fix #2845 URL for local file repos, #2862
* fix #2764 restore full path var on win; create to CONDA_PREFIX env var, #2848
* fix #2754 improve listing pip installed packages, #2873
* change root prefix detection to avoid clobbering root activate scripts, #2880
* address #2841 add lowest and highest priority indication to channel config output, #2875
* add SYMLINK_CONDA to planned instructions, #2861
* use CONDA_PREFIX, not CONDA_DEFAULT_ENV for activate.d, #2856
* call scripts with redirect on win; more error checking to activate, #2852


## 4.1.3 (2016-06-23)

* ensure conda-env auto update, along with conda, #2772
* make yaml booleans behave how everyone expects them to, #2784
* use accept-encoding for repodata; prefer repodata.json to repodata.json.bz2, #2821
* additional integration and regression tests, #2757, #2774, #2787
* add offline mode to printed info; use offline flag when grabbing channels, #2813
* show conda-env version in conda info, #2819
* adjust channel priority superseded list, #2820
* support epoch ! characters in command line specs, #2832
* accept old default names and new ones when canonicalizing channel URLs #2839
* push PATH, PS1 manipulation into shell scripts, #2796
* fix #2765 broken source activate without arguments, #2806
* fix standalone execution of install.py, #2756
* fix #2810 activating conda environment broken with git bash on Windows, #2795
* fix #2805, #2781 handle both file-based channels and explicit file-based URLs, #2812
* fix #2746 conda create --clone of root, #2838
* fix #2668, #2699 shell recursion with activate #2831


## 4.1.2 (2016-06-17)

* improve messaging for "downgrades" due to channel priority, #2718
* support conda config channel append/prepend, handle duplicates, #2730
* remove --shortcuts option to internal CLI code, #2723
* fix an issue concerning space characters in paths in activate.bat, #2740
* fix #2732 restore yes/no/on/off for booleans on the command line, #2734
* fix #2642 tarball install on Windows, #2729
* fix #2687, #2697 WindowsError when creating environments on Windows, #2717
* fix #2710 link instruction in conda create causes TypeError, #2715
* revert #2514, #2695, disabling of .netrc files, #2736
* revert #2281 printing progress bar to terminal, #2707


## 4.1.1 (2016-06-16)

* add auto_update_conda config parameter, #2686
* fix #2669 conda config --add channels can leave out defaults, #2670
* fix #2703 ignore activate symlink error if links already exist, #2705
* fix #2693 install duplicate packages with older version of Anaconda, #2701
* fix #2677 respect HTTP_PROXY, #2695
* fix #2680 broken fish integration, #2685, #2694
* fix an issue with conda never exiting, #2689
* fix #2688 explicit file installs, #2708
* fix #2700 conda list UnicodeDecodeError, #2706


## 4.0.9 (2016-06-15)

* add auto_update_conda config parameter, #2686


## 4.1.0 (2016-06-14)

* clean up activate and deactivate scripts, moving back to conda repo, #1727,
  #2265, #2291, #2473, #2501, #2484
* replace pyyaml with ruamel_yaml, #2283, #2321
* better handling of channel collisions, #2323, #2369 #2402, #2428
* improve listing of pip packages with conda list, #2275
* re-license progressbar under BSD 3-clause, #2334
* reduce the amount of extraneous info in hints, #2261
* add --shortcuts option to install shortcuts on windows, #2623
* skip binary replacement on windows, #2630
* don't show channel urls by default in conda list, #2282
* package resolution and solver tweaks, #2443, #2475, #2480
* improved version & build matching, #2442, #2488
* print progress to the terminal rather than stdout, #2281
* verify version specs given on command line are valid, #2246
* fix for try_write function in case of odd permissions, #2301
* fix a conda search --spec error, #2343
* update User-Agent for conda connections, #2347
* remove some dead code paths, #2338, #2374
* fixes a thread safety issue with http requests, #2377, #2383
* manage BeeGFS hard-links non-POSIX configuration, #2355
* prevent version downgrades during removes, #2394
* fix conda info --json, #2445
* truncate shebangs over 127 characters using /usr/bin/env, #2479
* extract packages to a temporary directory then rename, #2425, #2483
* fix help in install, #2460
* fix re-install bug when sha1 differs, #2507
* fix a bug with file deletion, #2499
* disable .netrc files, #2514
* dont fetch index on remove --all, #2553
* allow track_features to be a string *or* a list in .condarc, #2541
* fix #2415 infinite recursion in invalid_chains, #2566
* allow channel_alias to be different than binstar, #2564


## 4.0.8 (2016-06-03)

* fix a potential problem with moving files to trash, #2587


## 4.0.7 (2016-05-26)

* workaround for boto bug, #2380


## 4.0.6 (2016-05-11)

* log "custom" versions as updates rather than downgrades, #2290
* fixes a TypeError exception that can occur on install/update, #2331
* fixes an error on Windows removing files with long path names, #2452


## 4.0.5 (2016-03-16)

* improved help documentation for install, update, and remove, #2262
* fixes #2229 and #2250 related to conda update errors on Windows, #2251
* fixes #2258 conda list for pip packages on Windows, #2264


## 4.0.4 (2016-03-10)

* revert #2217 closing request sessions, #2233


## 4.0.3 (2016-03-10)

* adds a `conda clean --all` feature, #2211
* solver performance improvements, #2209
* fixes conda list for pip packages on windows, #2216
* quiets some logging for package downloads under python 3, #2217
* more urls for `conda list --explicit`, #1855
* prefer more "latest builds" for more packages, #2227
* fixes a bug with dependecy resolution and features, #2226


## 4.0.2 (2016-03-08)

* fixes track_features in ~/.condarc being a list, see also #2203
* fixes incorrect path in lock file error #2195
* fixes issues with cloning environments, #2193, #2194
* fixes a strange interaction between features and versions, #2206
* fixes a bug in low-level SAT clause generation creating a
  preference for older versions, #2199


## 4.0.1 (2016-03-07)

* fixes an install issue caused by md5 checksum mismatches, #2183
* remove auxlib build dependency, #2188


## 4.0.0 (2016-03-04)

* The solver has been retooled significantly. Performance
  should be improved in most circumstances, and a number of issues
  involving feature conflicts should be resolved.
* `conda update <package>` now handles depedencies properly
  according to the setting of the "update_deps" configuration:
      --update-deps: conda will also update any dependencies as needed
                     to install the latest verison of the requrested
                     packages.  The minimal set of changes required to
                     achieve this is sought.
      --no-update-deps: conda will update the packages *only* to the
                     extent that no updates to the dependencies are
                     required
  The previous behavior, which would update the packages without regard to
  their dependencies, could result in a broken configuration, and has been
  removed.
* Conda finally has an official logo.
* Fix `conda clean --packages` on Windows, #1944
* Conda sub-commands now support dashes in names, #1840


2016-02-19   3.19.3:
--------------------
  * fix critical issue, see #2106


2016-02-19   3.19.2:
--------------------
  * add basic activate/deactivate, conda activate/deactivate/ls for fish,
    see #545
  * remove error when CONDA_FORCE_32BIT is set on 32-bit systems, #1985
  * suppress help text for --unknown option, #2051
  * fix issue with conda create --clone post-link scripts, #2007
  * fix a permissions issue on windows, #2083


2016-02-01   3.19.1:
--------------------
  * resolve.py: properly escape periods in version numbers, #1926
  * support for pinning Lua by default, #1934
  * remove hard-coded test URLs, a module cio_test is now expected when
    CIO_TEST is set


2015-12-17   3.19.0:
--------------------
  * OpenBSD 5.x support, #1891
  * improve install CLI to make Miniconda -f work, #1905


2015-12-10   3.18.9:
--------------------
  * allow chaning default_channels (only applies to "system" condarc), from
    from CLI, #1886
  * improve default for --show-channel-urls in conda list, #1900


2015-12-03   3.18.8:
--------------------
  * always attempt to delete files in rm_rf, #1864


2015-12-02   3.18.7:
--------------------
  * simplify call to menuinst.install()
  * add menuinst as dependency on Windows
  * add ROOT_PREFIX to post-link (and pre_unlink) environment


2015-11-19   3.18.6:
--------------------
  * improve conda clean when user lacks permissions, #1807
  * make show_channel_urls default to True, #1771
  * cleaner write tests, #1735
  * fix documentation, #1709
  * improve conda clean when directories don't exist, #1808


2015-11-11   3.18.5:
--------------------
  * fix bad menuinst exception handling, #1798
  * add workaround for unresolved dependencies on Windows


2015-11-09   3.18.4:
--------------------
  * allow explicit file to contain MD5 hashsums
  * add --md5 option to "conda list --explicit"
  * stop infinite recursion during certain resolve operations, #1749
  * add dependencies even if strictness == 3, #1766


2015-10-15   3.18.3:
--------------------
  * added a pruning step for more efficient solves, #1702
  * disallow conda-env to be installed into non-root environment
  * improve error output for bad command input, #1706
  * pass env name and setup cmd to menuinst, #1699


2015-10-12   3.18.2:
--------------------
  * add "conda list --explicit" which contains the URLs of all conda packages
    to be installed, and can used with the install/create --file option, #1688
  * fix a potential issue in conda clean
  * avoid issues with LookupErrors when updating Python in the root
    environment on Windows
  * don't fetch the index from the network with conda remove
  * when installing conda packages directly, "conda install <pkg>.tar.bz2",
    unlink any installed package with that name (not just the installed one)
  * allow menu items to be installed in non-root env, #1692


2015-09-28   3.18.1:
--------------------
  * fix: removed reference to win_ignore_root in plan module


2015-09-28   3.18.0:
--------------------
  * allow Python to be updated in root environment on Windows, #1657
  * add defaults to specs after getting pinned specs (allows to pin a
    different version of Python than what is installed)
  * show what older versions are in the solutions in the resolve debug log
  * fix some issues with Python 3.5
  * respect --no-deps when installing from .tar or .tar.bz2
  * avoid infinite recursion with NoPackagesFound and conda update --all --file
  * fix conda update --file
  * toposort: Added special case to remove 'pip' dependency from 'python'
  * show dotlog messages during hint generation with --debug
  * disable the max_only heuristic during hint generation
  * new version comparison algorithm, which consistently compares any version
    string, and better handles version strings using things like alpha, beta,
    rc, post, and dev. This should remove any inconsistent version comparison
    that would lead to conda installing an incorrect version.
  * use the trash in rm_rf, meaning more things will get the benefit of the
    trash system on Windows
  * add the ability to pass the --file argument multiple times
  * add conda upgrade alias for conda update
  * add update_dependencies condarc option and --update-deps/--no-update-deps
    command line flags
  * allow specs with conda update --all
  * add --show-channel-urls and --no-show-channel-urls command line options
  * add always_copy condarc option
  * conda clean properly handles multiple envs directories. This breaks
    backwards compatibility with some of the --json output. Some of the old
    --json keys are kept for backwards compatibility.


2015-09-11   3.17.0:
--------------------
  * add windows_forward_slashes option to walk_prefix(), see #1513
  * add ability to set CONDA_FORCE_32BIT environment variable, it should
    should only be used when running conda-build, #1555
  * add config option to makes the python dependency on pip optional, #1577
  * fix an UnboundLocalError
  * print note about pinned specs in no packages found error
  * allow wildcards in AND-connected version specs
  * print pinned specs to the debug log
  * fix conda create --clone with create_default_packages
  * give a better error when a proxy isn't found for a given scheme
  * enable running 'conda run' in offline mode
  * fix issue where hardlinked cache contents were being overwritten
  * correctly skip packages whose dependencies can't be found with conda
    update --all
  * use clearer terminology in -m help text.
  * use splitlines to break up multiple lines throughout the codebase
  * fix AttributeError with SSLError


2015-08-10   3.16.0:
--------------------
  * rename binstar -> anaconda, see #1458
  * fix --use-local when the conda-bld directory doesn't exist
  * fixed --offline option when using "conda create --clone", see #1487
  * don't mask recursion depth errors
  * add conda search --reverse-dependency
  * check whether hardlinking is available before linking when
    using "python install.py --link" directly, see #1490
  * don't exit nonzero when installing a package with no dependencies
  * check which features are installed in an environment via track_features,
    not features
  * set the verify flag directly on CondaSession (fixes conda skeleton not
    respecting the ssl_verify option)


2015-07-23   3.15.1:
--------------------
  * fix conda with older versions of argcomplete
  * restore the --force-pscheck option as a no-op for backwards
    compatibility


2015-07-22   3.15.0:
--------------------
  * sort the output of conda info package correctly
  * enable tab completion of conda command extensions using
    argcomplete. Command extensions that import conda should use
    conda.cli.conda_argparse.ArgumentParser instead of
    argparse.ArgumentParser. Otherwise, they should enable argcomplete
    completion manually.
  * allow psutil and pycosat to be updated in the root environment on Windows
  * remove all mentions of pscheck. The --force-pscheck flag has been removed.
  * added support for S3 channels
  * fix color issues from pip in conda list on Windows
  * add support for other machine types on Linux, in particular ppc64le
  * add non_x86_linux_machines set to config module
  * allow ssl_verify to accept strings in addition to boolean values in condarc
  * enable --set to work with both boolean and string values


2015-06-29   3.14.1:
--------------------
  * make use of Crypto.Signature.PKCS1_PSS module, see #1388
  * note when features are being used in the unsatisfiable hint


2015-06-16   3.14.0:
--------------------
  * add ability to verify signed packages, see #1343 (and conda-build #430)
  * fix issue when trying to add 'pip' dependency to old python packages
  * provide option "conda info --unsafe-channels" for getting unobscured
    channel list, #1374


2015-06-04   3.13.0:
--------------------
  * avoid the Windows file lock by moving files to a trash directory, #1133
  * handle env dirs not existing in the Environments completer
  * rename binstar.org -> anaconda.org, see #1348
  * speed up 'source activate' by ~40%


2015-05-05   3.12.0:
--------------------
  * correctly allow conda to update itself
  * print which file leads to the "unable to remove file" error on Windows
  * add support for the no_proxy environment variable, #1171
  * add a much faster hint generation for unsatisfiable packages, which is now
    always enabled (previously it would not run if there were more than ten
    specs). The new hint only gives one set of conflicting packages, rather
    than all sets, so multiple passes may be necessary to fix such issues
  * conda extensions that import conda should use
    conda.cli.conda_argparser.ArgumentParser instead of
    argparse.ArgumentParser to conform to the conda help guidelines (e.g., all
    help messages should be capitalized with periods, and the options should
    be preceded by "Options:" for the sake of help2man).
  * add confirmation dialog to conda remove. Fixes conda remove --dry-run.


2015-04-22   3.11.0:
--------------------
  * fix issue where forced update on Windows could cause a package to break
  * remove detection of running processes that might conflict
  * deprecate --force-pscheck (now a no-op argument)
  * make conda search --outdated --names-only work, fixes #1252
  * handle the history file not having read or write permissions better
  * make multiple package resolutions warning easier to read
  * add --full-name to conda list
  * improvements to command help


2015-04-06   3.10.1:
--------------------
  * fix logic in @memoized for unhashable args
  * restored json cache of repodata, see #1249
  * hide binstar tokens in conda info --json
  * handle CIO_TEST='2 '
  * always find the solution with minimal number of packages, even if there
    are many solutions
  * allow comments at the end of the line in requirement files
  * don't update the progressbar until after the item is finished running
  * add conda/<version> to HTTP header User-Agent string


2015-03-12   3.10.0:
--------------------
  * change default repo urls to be https
  * add --offline to conda search
  * add --names-only and --full-name to conda search
  * add tab completion for packages to conda search


2015-02-24   3.9.1:
-------------------
  * pscheck: check for processes in the current environment, see #1157
  * don't write to the history file if nothing has changed, see #1148
  * conda update --all installs packages without version restrictions (except
    for Python), see #1138
  * conda update --all ignores the anaconda metapackage, see #1138
  * use forward slashes for file urls on Windows
  * don't symlink conda in the root environment from activate
  * use the correct package name in the progress bar info
  * use json progress bars for unsatisfiable dependencies hints
  * don't let requests decode gz files when downloaded


2015-02-16   3.9.0:
-------------------
  * remove (de)activation scripts from conda, those are now in conda-env
  * pip is now always added as a Python dependency
  * allow conda to be installed into environments which start with _
  * add argcomplete tab completion for environments with the -n flag, and for
    package names with install, update, create, and remove


2015-02-03   3.8.4:
-------------------
  * copy (de)activate scripts from conda-env
  * Add noarch (sub) directory support


2015-01-28   3.8.3:
-------------------
  * simplified how ROOT_PREFIX is obtained in (de)activate


2015-01-27   3.8.2:
-------------------
  * add conda clean --source-cache to clean the conda build source caches
  * add missing quotes in (de)activate.bat, fixes problem in Windows when
    conda is installed into a directory with spaces
  * fix conda install --copy


2015-01-23   3.8.1:
-------------------
  * add missing utf-8 decoding, fixes Python 3 bug when icondata to json file


2015-01-22   3.8.0:
-------------------
  * move active script into conda-env, which is now a new dependency
  * load the channel urls in the correct order when using concurrent.futures
  * add optional 'icondata' key to json files in conda-meta directory, which
    contain the base64 encoded png file or the icon
  * remove a debug print statement


2014-12-18   3.7.4:
-------------------
  * add --offline option to install, create, update and remove commands, and
    also add ability to set "offline: True" in condarc file
  * add conda uninstall as alias for conda remove
  * add conda info --root
  * add conda.pip module
  * fix CONDARC pointing to non-existing file, closes issue #961
  * make update -f work if the package is already up-to-date
  * fix possible TypeError when printing an error message
  * link packages in topologically sorted order (so that pre-link scripts can
    assume that the dependencies are installed)
  * add --copy flag to install
  * prevent the progressbar from crashing conda when fetching in some
    situations


2014-11-05   3.7.3:
-------------------
  * conda install from a local conda package (or a tar fill which
    contains conda packages), will now also install the dependencies
    listed by the installed packages.
  * add SOURCE_DIR environment variable in pre-link subprocess
  * record all created environments in ~/.conda/environments.txt


2014-10-31   3.7.2:
-------------------
  * only show the binstar install message once
  * print the fetching repodata dot after the repodata is fetched
  * write the install and remove specs to the history file
  * add '-y' as an alias to '--yes'
  * the `--file` option to conda config now defaults to
    os.environ.get('CONDARC')
  * some improvements to documentation (--help output)
  * add user_rc_path and sys_rc_path to conda info --json
  * cache the proxy username and password
  * avoid warning about conda in pscheck
  * make ~/.conda/envs the first user envs dir


2014-10-07   3.7.1:
-------------------
  * improve error message for forgetting to use source with activate and
    deactivate, see issue #601
  * don't allow to remove the current environment, see issue #639
  * don't fail if binstar_client can't be imported for other reasons,
    see issue #925
  * allow spaces to be contained in conda run
  * only show the conda install binstar hint if binstar is not installed
  * conda info package_spec now gives detailed info on packages. conda info
    path has been removed, as it is duplicated by conda package -w path.


2014-09-19   3.7.0:
-------------------
  * faster algorithm for --alt-hint
  * don't allow channel_alias with allow_other_channels: false if it is set in
    the system .condarc
  * don't show long "no packages found" error with update --all
  * automatically add the Binstar token to urls when the binstar client is
    installed and logged in
  * carefully avoid showing the binstar token or writing it to a file
  * be more careful in conda config about keys that are the wrong type
  * don't expect directories starting with conda- to be commands
  * no longer recommend to run conda init after pip installing conda. A pip
    installed conda will now work without being initialized to create and
    manage other environments
  * the rm function on Windows now works around access denied errors
  * fix channel urls now showing with conda list with show_channel_urls set to
    true


2014-09-08   3.6.4:
-------------------
  * fix removing packages that aren't in the channels any more
  * Pretties output for --alt-hint


2014-09-04   3.6.3:
-------------------
  * skip packages that can't be found with update --all
  * add --use-local to search and remove
  * allow --use-local to be used along with -c (--channels) and
    --override-channels. --override-channels now requires either -c or
    --use-local
  * allow paths in has_prefix to be quoted, to allow for spaces in paths on
    Windows
  * retain Unix style path separators for prefixes in has_prefix on
    Windows (if the placeholder path uses /, replace it with a path that uses
    /, not \)
  * fix bug in --use-local due to API changes in conda-build
  * include user site directories in conda info -s
  * make binary has_prefix replacement work with spaces after the prefix
  * make binary has_prefix replacement replace multiple occurrences of the
    placeholder in the same null-terminated string
  * don't show packages from other platforms as installed or cached in conda
    search
  * be more careful about not warning about conda itself in pscheck
  * Use a progress bar for the unsatisfiable packages hint generation
  * Don't use TemporaryFile in try_write, as it is too slow when it fails
  * Ignore InsecureRequestWarning when ssl_verify is False
  * conda remove removes features tracked by removed packages in
    track_features


2014-08-20   3.6.2:
-------------------
  * add --use-index-cache to conda remove
  * fix a bug where features (like mkl) would be selected incorrectly
  * use concurrent.future.ThreadPool to fetch package metadata asynchronously
    in Python 3.
  * do the retries in rm_rf on every platform
  * use a higher cutoff for package name misspellings
  * allow changing default channels in "system" .condarc


2014-08-13   3.6.1:
-------------------
  * add retries to download in fetch module
  * improved error messages for missing packages
  * more robust rm_rf on Windows
  * print multiline help for subcommands correctly


2014-08-11   3.6.0:
-------------------
  * correctly check if a package can be hard-linked if it isn't extracted yet
  * change how the package plan is printed to better show what is new,
    updated, and downgraded
  * use suggest_normalized_version in the resolve module. Now versions like
    1.0alpha that are not directly recognized by verlib's NormalizedVersion
    are supported better
  * conda run command, to run apps and commands from packages
  * more complete --json API. Every conda command should fully support --json
    output now.
  * show the conda_build and requests versions in conda info
  * include packages from setup.py develop in conda list (with use_pip)
  * raise a warning instead of dying when the history file is invalid
  * use urllib.quote on the proxy password
  * make conda search --outdated --canonical work
  * pin the Python version during conda init
  * fix some metadata that is written for Python during conda init
  * allow comments in a pinned file
  * allow installing and updating menuinst on Windows
  * allow conda create with both --file and listed packages
  * better handling of some nonexistent packages
  * fix command line flags in conda package
  * fix a bug in the ftp adapter


2014-06-10   3.5.5:
-------------------
  * remove another instance pycosat version detection, which fails on
    Windows, see issue #761


2014-06-10   3.5.4:
-------------------
  * remove pycosat version detection, which fails on Windows, see issue #761


2014-06-09   3.5.3:
-------------------
  * fix conda update to correctly not install packages that are already
    up-to-date
  * always fail with connection error in download
  * the package resolution is now much faster and uses less memory
  * add ssl_verify option in condarc to allow ignoring SSL certificate
    verification, see issue #737


2014-05-27   3.5.2:
-------------------
  * fix bug in activate.bat and deactivate.bat on Windows


2014-05-26   3.5.1:
-------------------
  * fix proxy support - conda now prompts for proxy username and password
    again
  * fix activate.bat on Windows with spaces in the path
  * update optional psutil dependency was updated to psutil 2.0 or higher


2014-05-15   3.5.0:
-------------------
  * replace use of urllib2 with requests. requests is now a hard dependency of
    conda.
  * add ability to only allow system-wise specified channels
  * hide binstar from output of conda info


2014-05-05   3.4.3:
-------------------
  * allow prefix replacement in binary files, see issue #710
  * check if creating hard link is possible and otherwise copy,
    during install
  * allow circular dependencies


2014-04-21   3.4.2:
-------------------
  * conda clean --lock: skip directories that don't exist, fixes #648
  * fixed empty history file causing crash, issue #644
  * remove timezone information from history file, fixes issue #651
  * fix PackagesNotFound error for missing recursive dependencies
  * change the default for adding cache from the local package cache -
    known is now the default and the option to use index metadata from the
    local package cache is --unknown
  * add --alt-hint as a method to get an alternate form of a hint for
    unsatisfiable packages
  * add conda package --ls-files to list files in a package
  * add ability to pin specs in an environment. To pin a spec, add a file
    called pinned to the environment's conda-meta directory with the specs to
    pin. Pinned specs are always kept installed, unless the --no-pin flag is
    used.
  * fix keyboard interrupting of external commands. Now keyboard interupting
    conda build correctly removes the lock file
  * add no_link ability to conda, see issue #678


2014-04-07   3.4.1:
-------------------
  * always use a pkgs cache directory associated with an envs directory, even
    when using -p option with an arbitrary a prefix which is not inside an
    envs dir
  * add setting of PYTHONHOME to conda info --system
  * skip packages with bad metadata


2014-04-02   3.4.0:
-------------------
  * added revision history to each environment:
      - conda list --revisions
      - conda install --revision
      - log is stored in conda-meta/history
  * allow parsing pip-style requirement files with --file option and in command
    line arguments, e.g. conda install 'numpy>=1.7', issue #624
  * fix error message for --file option when file does not exist
  * allow DEFAULTS in CONDA_ENVS_PATH, which expands to the defaults settings,
    including the condarc file
  * don't install a package with a feature (like mkl) unless it is
    specifically requested (i.e., that feature is already enabled in that
    environment)
  * add ability to show channel URLs when displaying what is going to be
    downloaded by setting "show_channel_urls: True" in condarc
  * fix the --quiet option
  * skip packages that have dependencies that can't be found


2014-03-24   3.3.2:
-------------------
  * fix the --file option
  * check install arguments before fetching metadata
  * fix a printing glitch with the progress bars
  * give a better error message for conda clean with no arguments
  * don't include unknown packages when searching another platform


2014-03-19   3.3.1:
-------------------
  * Fix setting of PS1 in activate.
  * Add conda update --all.
  * Allow setting CONDARC=' ' to use no condarc.
  * Add conda clean --packages.
  * Don't include bin/conda, bin/activate, or bin/deactivate in conda
    package.


2014-03-18   3.3.0:
-------------------
  * allow new package specification, i.e. ==, >=, >, <=, <, != separated
    by ',' for example: >=2.3,<3.0
  * add ability to disable self update of conda, by setting
    "self_update: False" in .condarc
  * Try installing packages using the old way of just installing the maximum
    versions of things first. This provides a major speedup of solving the
    package specifications in the cases where this scheme works.
  * Don't include python=3.3 in the specs automatically for the Python 3
    version of conda.  This allows you to do "conda create -n env package" for
    a package that only has a Python 2 version without specifying
    "python=2". This change has no effect in Python 2.
  * Automatically put symlinks to conda, activate, and deactivate in each
    environment on Unix.
  * On Unix, activate and deactivate now remove the root environment from the
    PATH. This should prevent "bleed through" issues with commands not
    installed in the activated environment but that are installed in the root
    environment. If you have "setup.py develop" installed conda on Unix, you
    should run this command again, as the activate and deactivate scripts have
    changed.
  * Begin work to support Python 3.4.
  * Fix a bug in version comparison
  * Fix usage of sys.stdout and sys.stderr in environments like pythonw on
    Windows where they are nonstandard file descriptors.


2014-03-12   3.2.1:
-------------------
  * fix installing packages with irrational versions
  * fix installation in the api
  * use a logging handler to print the dots


2014-03-11   3.2.0:
-------------------
  * print dots to the screen for progress
  * move logic functions from resolve to logic module


2014-03-07   3.2.0a1:
---------------------
  * conda now uses pseudo-boolean constraints in the SAT solver. This allows
    it to search for all versions at once, rather than only the latest (issue
    #491).
  * Conda contains a brand new logic submodule for converting pseudo-boolean
    constraints into SAT clauses.


2014-03-07   3.1.1:
-------------------
  * check if directory exists, fixed issue #591


2014-03-07   3.1.0:
-------------------
  * local packages in cache are now added to the index, this may be disabled
    by using the --known option, which only makes conda use index metadata
    from the known remote channels
  * add --use-index-cache option to enable using cache of channel index files
  * fix ownership of files when installing as root on Linux
  * conda search: add '.' symbol for extracted (cached) packages


2014-02-20   3.0.6:
-------------------
  * fix 'conda update' taking build number into account


2014-02-17   3.0.5:
-------------------
  * allow packages from create_default_packages to be overridden from the
    command line
  * fixed typo install.py, issue #566
  * try to prevent accidentally installing into a non-root conda environment


2014-02-14   3.0.4:
-------------------
  * conda update: don't try to update packages that are already up-to-date


2014-02-06   3.0.3:
-------------------
  * improve the speed of clean --lock
  * some fixes to conda config
  * more tests added
  * choose the first solution rather than the last when there are more than
    one, since this is more likely to be the one you want.


2014-02-03   3.0.2:
-------------------
  * fix detection of prefix being writable


2014-01-31   3.0.1:
-------------------
  * bug: not having track_features in condarc now uses default again
  * improved test suite
  * remove numpy version being treated special in plan module
  * if the post-link.(bat|sh) fails, don't treat it as though it installed,
    i.e. it is not added to conda-meta
  * fix activate if CONDA_DEFAULT_ENV is invalid
  * fix conda config --get to work with list keys again
  * print the total download size
  * fix a bug that was preventing conda from working in Python 3
  * add ability to run pre-link script, issue #548


2014-01-24   3.0.0:
-------------------
  * removed build, convert, index, and skeleton commands, which are now
    part of the conda-build project: https://github.com/conda/conda-build
  * limited pip integration to `conda list`, that means
    `conda install` no longer calls `pip install` # !!!
  * add ability to call sub-commands named 'conda-x'
  * The -c flag to conda search is now shorthand for --channel, not
    --canonical (this is to be consistent with other conda commands)
  * allow changing location of .condarc file using the CONDARC environment
    variable
  * conda search now shows the channel that the package comes from
  * conda search has a new --platform flag for searching for packages in other
    platforms.
  * remove condarc warnings: issue #526#issuecomment-33195012


2014-01-17   2.3.1:
-------------------
  * add ability create info/no_softlink
  * add conda convert command to convert non-platform-dependent packages from
    one platform to another (experimental)
  * unify create, install, and update code. This adds many features to create
    and update that were previously only available to install. A backwards
    incompatible change is that conda create -f now means --force, not
    --file.


2014-01-16   2.3.0:
-------------------
  * automatically prepend http://conda.binstar.org/ (or the value of
    channel_alias in the .condarc file) to channels whenever the
    channel is not a URL or the word 'defaults or 'system'
  * recipes made with the skeleton pypi command will use setuptools instead of
    distribute
  * re-work the setuptools dependency and entry_point logic so that
    non console_script entry_points for packages with a dependency on
    setuptools will get correct build script with conda skeleton pypi
  * add -m, --mkdir option to conda install
  * add ability to disable soft-linking


2014-01-06   2.2.8:
-------------------
  * add check for chrpath (on Linux) before build is started, see issue #469
  * conda build: fixed ELF headers not being recognized on Python 3
  * fixed issues: #467, #476


2014-01-02   2.2.7:
-------------------
  * fixed bug in conda build related to lchmod not being available on all
    platforms


2013-12-31   2.2.6:
-------------------
  * fix test section for automatic recipe creation from pypi
    using --build-recipe
  * minor Py3k fixes for conda build on Linux
  * copy symlinks as symlinks, issue #437
  * fix explicit install (e.g. from output of `conda list -e`) in root env
  * add pyyaml to the list of packages which can not be removed from root
    environment
  * fixed minor issues: #365, #453


2013-12-17   2.2.5:
-------------------
  * conda build: move broken packages to conda-bld/broken
  * conda config: automatically add the 'defaults' channel
  * conda build: improve error handling for invalid recipe directory
  * add ability to set build string, issue #425
  * fix LD_RUN_PATH not being set on Linux under Python 3,
    see issue #427, thanks peter1000


2013-12-10   2.2.4:
-------------------
  * add support for execution with the -m switch (issue #398), i.e. you
    can execute conda also as: python -m conda
  * add a deactivate script for windows
  * conda build adds .pth-file when it encounters an egg (TODO)
  * add ability to preserve egg directory when building using
        build/preserve_egg_dir: True
  * allow track_features in ~/.condarc
  * Allow arbitrary source, issue #405
  * fixed minor issues: #393, #402, #409, #413


2013-12-03   2.2.3:
-------------------
  * add "foreign mode", i.e. disallow install of certain packages when
    using a "foreign" Python, such as the system Python
  * remove activate/deactivate from source tarball created by sdist.sh,
    in order to not overwrite activate script from virtualenvwrapper


2013-11-27   2.2.2:
-------------------
  * remove ARCH environment variable for being able to change architecture
  * add PKG_NAME, PKG_VERSION to environment when running build.sh,
    .<name>-post-link.sh and .<name>-pre-unlink.sh


2013-11-15   2.2.1:
-------------------
  * minor fixes related to make conda pip installable
  * generated conda meta-data missing 'files' key, fixed issue #357


2013-11-14   2.2.0:
-------------------
  * add conda init command, to allow installing conda via pip
  * fix prefix being replaced by placeholder after conda build on Unix
  * add 'use_pip' to condarc configuration file
  * fixed activate on Windows to set CONDA_DEFAULT_ENV
  * allow setting "always_yes: True" in condarc file, which implies always
    using the --yes option whenever asked to proceed


2013-11-07   2.1.0:
-------------------
  * fix rm_egg_dirs so that the .egg_info file can be a zip file
  * improve integration with pip
      * conda list now shows pip installed packages
      * conda install will try to install via "pip install" if no
        conda package is available (unless --no-pip is provided)
      * conda build has a new --build-recipe option which
        will create a recipe (stored in <root>/conda-recipes) from pypi
        then build a conda package (and install it)
      * pip list and pip install only happen if pip is installed
  * enhance the locking mechanism so that conda can call itself in the same
    process.


2013-11-04   2.0.4:
-------------------
  * ensure lowercase name when generating package info, fixed issue #329
  * on Windows, handle the .nonadmin files


2013-10-28   2.0.3:
-------------------
  * update bundle format
  * fix bug when displaying packages to be downloaded (thanks Crystal)


2013-10-27   2.0.2:
-------------------
  * add --index-cache option to clean command, see issue #321
  * use RPATH (instead of RUNPATH) when building packages on Linux


2013-10-23   2.0.1:
-------------------
  * add --no-prompt option to conda skeleton pypi
  * add create_default_packages to condarc (and --no-default-packages option
    to create command)


2013-10-01   2.0.0:
-------------------
  * added user/root mode and ability to soft-link across filesystems
  * added create --clone option for copying local environments
  * fixed behavior when installing into an environment which does not
    exist yet, i.e. an error occurs
  * fixed install --no-deps option
  * added --export option to list command
  * allow building of packages in "user mode"
  * regular environment locations now used for build and test
  * add ability to disallow specification names
  * add ability to read help messages from a file when install location is RO
  * restore backwards compatibility of share/clone for conda-api
  * add new conda bundle command and format
  * pass ARCH environment variable to build scripts
  * added progress bar to source download for conda build, issue #230
  * added ability to use url instead of local file to conda install --file
    and conda create --file options


2013-09-06   1.9.1:
-------------------
  * fix bug in new caching of repodata index


2013-09-05   1.9.0:
-------------------
  * add caching of repodata index
  * add activate command on Windows
  * add conda package --which option, closes issue 163
  * add ability to install file which contains multiple packages, issue 256
  * move conda share functionality to conda package --share
  * update documentation
  * improve error messages when external dependencies are unavailable
  * add implementation for issue 194: post-link or pre-unlink may append
    to a special file ${PREFIX}/.messages.txt for messages, which is display
    to the user's console after conda completes all actions
  * add conda search --outdated option, which lists only installed packages
    for which newer versions are available
  * fixed numerous Py3k issues, in particular with the build command


2013-08-16   1.8.2:
-------------------
  * add conda build --check option
  * add conda clean --lock option
  * fixed error in recipe causing conda traceback, issue 158
  * fixes conda build error in Python 3, issue 238
  * improve error message when test command fails, as well as issue 229
  * disable Python (and other packages which are used by conda itself)
    to be updated in root environment on Windows
  * simplified locking, in particular locking should never crash conda
    when files cannot be created due to permission problems


2013-08-07   1.8.1:
-------------------
  * fixed conda update for no arguments, issue 237
  * fix setting prefix before calling should_do_win_subprocess()
    part of issue 235
  * add basic subversion support when building
  * add --output option to conda build


2013-07-31   1.8.0:
-------------------
  * add Python 3 support (thanks almarklein)
  * add Mercurial support when building from source (thanks delicb)
  * allow Python (and other packages which are used by conda itself)
    to be updated in root environment on Windows
  * add conda config command
  * add conda clean command
  * removed the conda pip command
  * improve locking to be finer grained
  * made activate/deactivate work with zsh (thanks to mika-fischer)
  * allow conda build to take tarballs containing a recipe as arguments
  * add PKG_CONFIG_PATH to build environment variables
  * fix entry point scripts pointing to wrong python when building Python 3
    packages
  * allow source/sha1 in meta.yaml, issue 196
  * more informative message when there are unsatisfiable package
    specifications
  * ability to set the proxy urls in condarc
  * conda build asks to upload to binstar. This can also be configured by
    changing binstar_upload in condarc.
  * basic tab completion if the argcomplete package is installed and eval
    "$(register-python-argcomplete conda)" is added to the bash profile.


2013-07-02   1.7.2:
-------------------
  * fixed conda update when packages include a post-link step which was
    caused by subprocess being lazily imported, fixed by 0d0b860
  * improve error message when 'chrpath' or 'patch' is not installed and
    needed by build framework
  * fixed sharing/cloning being broken (issue 179)
  * add the string LOCKERROR to the conda lock error message


2013-06-21   1.7.1:
-------------------
  * fix "executable" not being found on Windows when ending with .bat when
    launching application
  * give a better error message from when a repository does not exist


2013-06-20   1.7.0:
-------------------
  * allow ${PREFIX} in app_entry
  * add binstar upload information after conda build finishes


2013-06-20   1.7.0a2:
---------------------
  * add global conda lock file for only allowing one instance of conda
    to run at the same time
  * add conda skeleton command to create recipes from PyPI
  * add ability to run post-link and pre-unlink script


2013-06-13   1.7.0a1:
---------------------
  * add ability to build conda packages from "recipes", using the conda build
    command, for some examples, see:
    https://github.com/ContinuumIO/conda-recipes
  * fixed bug in conda install --force
  * conda update command no longer uses anaconda as default package name
  * add proxy support
  * added application API to conda.api module
  * add -c/--channel and --override-channels flags (issue 121).
  * add default and system meta-channels, for use in .condarc and with -c
    (issue 122).
  * fixed ability to install ipython=0.13.0 (issue 130)


2013-06-05   1.6.0:
-------------------
  * update package command to reflect changes in repodata
  * fixed refactoring bugs in share/clone
  * warn when anaconda processes are running on install in Windows (should
    fix most permissions errors on Windows)


2013-05-31   1.6.0rc2:
----------------------
  * conda with no arguments now prints help text (issue 111)
  * don't allow removing conda from root environment
  * conda update python does no longer update to Python 3, also ensure that
    conda itself is always installed into the root environment (issue 110)


2013-05-30   1.6.0rc1:
----------------------
  * major internal refactoring
  * use new "depends" key in repodata
  * uses pycosat to solve constraints more efficiently
  * add hard-linking on Windows
  * fixed linking across filesystems (issue 103)
  * add conda remove --features option
  * added more tests, in particular for new dependency resolver
  * add internal DSL to perform install actions
  * add package size to download preview
  * add conda install --force and --no-deps options
  * fixed conda help command
  * add conda remove --all option for removing entire environment
  * fixed source activate on systems where sourcing a gives "bash" as $0
  * add information about installed versions to conda search command
  * removed known "locations"
  * add output about installed packages when update and install do nothing
  * changed default when prompted for y/n in CLI to yes


2013-04-29   1.5.2:
-------------------
  * fixed issue 59: bad error message when pkgs dir is not writable


2013-04-19   1.5.1:
-------------------
  * fixed issue 71 and (73 duplicate): not being able to install packages
    starting with conda (such as 'conda-api')
  * fixed issue 69 (not being able to update Python / NumPy)
  * fixed issue 76 (cannot install mkl on OSX)


2013-03-22   1.5.0:
-------------------
  * add conda share and clone commands
  * add (hidden) --output-json option to clone, share and info commands
    to support the conda-api package
  * add repo sub-directory type 'linux-armv6l'


2013-03-12   1.4.6:
-------------------
  * fixed channel selection (issue #56)


2013-03-11   1.4.5:
-------------------
  * fix issue #53 with install for meta packages
  * add -q/--quiet option to update command


2013-03-09   1.4.4:
-------------------
  * use numpy 1.7 as default on all platfroms


2013-03-09   1.4.3:
-------------------
  * fixed bug in conda.builder.share.clone_bundle()


2013-03-08   1.4.2:
-------------------
  * feature selection fix for update
  * Windows: don't allow linking or unlinking python from the root
             environment because the file lock, see issue #42


2013-03-07   1.4.1:
-------------------
  * fix some feature selection bugs
  * never exit in activate and deactivate
  * improve help and error messages


2013-03-05   1.4.0:
-------------------
  * fixed conda pip NAME==VERSION
  * added conda info --license option
  * add source activate and deactivate commands
  * rename the old activate and deactivate to link and unlink
  * add ability for environments to track "features"
  * add ability to distinguish conda build packages from Anaconda
    packages by adding a "file_hash" meta-data field in info/index.json
  * add conda.builder.share module


2013-02-05   1.3.5:
-------------------
  * fixed detecting untracked files on Windows
  * removed backwards compatibility to conda 1.0 version


2013-01-28   1.3.4:
-------------------
  * fixed conda installing itself into environments (issue #10)
  * fixed non-existing channels being silently ignored (issue #12)
  * fixed trailing slash in ~/.condarc file cause crash (issue #13)
  * fixed conda list not working when ~/.condarc is missing (issue #14)
  * fixed conda install not working for Python 2.6 environment (issue #17)
  * added simple first cut implementation of remove command (issue #11)
  * pip, build commands: only package up new untracked files
  * allow a system-wide <sys.prefix>/.condarc (~/.condarc takes precedence)
  * only add pro channel is no condarc file exists (and license is valid)


2013-01-23   1.3.3:
-------------------
  * fix conda create not filtering channels correctly
  * remove (hidden) --test and --testgui options


2013-01-23   1.3.2:
-------------------
  * fix deactivation of packages with same build number
    note that conda upgrade did not suffer from this problem, as was using
    separate logic


2013-01-22   1.3.1:
-------------------
  * fix bug in conda update not installing new dependencies


2013-01-22   1.3.0:
-------------------
  * added conda package command
  * added conda index command
  * added -c, --canonical option to list and search commands
  * fixed conda --version on Windows
  * add this changelog


2012-11-21   1.2.1:
-------------------
  * remove ambiguity from conda update command


2012-11-20   1.2.0:
-------------------
  * "conda upgrade" now updates from AnacondaCE to Anaconda (removed
    upgrade2pro
  * add versioneer


2012-11-13   1.1.0:
-------------------
  * Many new features implemented by Bryan


2012-09-06   1.0.0:
-------------------
  * initial release<|MERGE_RESOLUTION|>--- conflicted
+++ resolved
@@ -1,4 +1,3 @@
-<<<<<<< HEAD
 ## 4.3.0 (unreleased)
 
 ### Improvements
@@ -6,7 +5,8 @@
 
 ### Bug Fixes
 * account for the Windows Python 2.7 os.environ unicode aversion (#3363)
-=======
+
+
 ## 4.2.5 (2016-09-XX unreleased)
 
 ### Deprecations/Breaking Changes
@@ -23,7 +23,6 @@
 * fix #3307 add try/except block for touch lock (#3326)
 * fix CONDA_CHANNELS environment variable splitting (#3390)
 * fix #3378 CONDA_FORCE_32BIT environment variable (#3391)
->>>>>>> d10a90b4
 
 
 ## 4.1.12 (unreleased)
