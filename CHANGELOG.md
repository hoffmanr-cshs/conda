<<<<<<< HEAD
## 4.6.0 (unreleased)

### New Feature Highlights
* resolve #7053 preview support for conda operability with pip; disabled by default (#7067, #7370, #7710, #8050)
* conda initialize (#6518, #7388, #7629)
* resolve #7194 add '--stack' flag to 'conda activate'; remove max_shlvl
  config (#7195, #7226, #7233)
* resolve #7087 add non-conda-installed python packages into PrefixData (#7067, #7370)
* resolve #2682 add 'conda run' preview support (#7320, #7625)
* resolve #626 conda wrapper for PowerShell (#7794, #7829)

### Deprecations/Breaking Changes
* resolve #6915 remove 'conda env attach' and 'conda env upload' (#6916)
* resolve #7061 remove pkgs/pro from defaults (#7162)
* resolve #7078 add deprecation warnings for 'conda.cli.activate',
  'conda.compat', and 'conda.install' (#7079)
* resolve #7194 add '--stack' flag to 'conda activate'; remove max_shlvl
  config (#7195)
* resolve #6979, #7086 remove Dist from majority of project (#7216, #7252)
* fix #7362 remove --license from conda info and related code paths (#7386)
* resolve #7309 deprecate 'conda info package_name' (#7310)
* remove 'conda clean --source-cache' and defer to conda-build (#7731)
* resolve #7724 move windows package cache and envs dirs back to .conda directory (#7725)
* disallow env names with colons (#7801)

### Improvements
* import speedups (#7122)
* --help cleanup (#7120)
* fish autocompletion for conda env (#7101)
* remove reference to 'system' channel (#7163)
* add http error body to debug information (#7160)
* warn creating env name with space is not supported (#7168)
* support complete MatchSpec syntax in environment.yml files (#7178)
* resolve #4274 add option to remove an existing environment with 'conda create' (#7133)
* add ability for conda prompt customization via 'env_prompt' config param (#7047)
* resolve #7063 add license and license_family to MatchSpec for 'conda search' (#7064)
* resolve #7189 progress bar formatting improvement (#7191)
* raise log level for errors to error (#7229)
* add to conda.exports (#7217)
* resolve #6845 add option -S / --satisfied-skip-solve to exit early for satisfied specs (#7291)
* add NoBaseEnvironmentError and DirectoryNotACondaEnvironmentError (#7378)
* replace menuinst subprocessing by ctypes win elevation (4.6.0a3) (#7426)
* bump minimum requests version to stable, unbundled release (#7528)
* resolve #7591 updates and improvements from namespace PR for 4.6 (#7599)
* resolve #7592 compatibility shims (#7606)
* user-agent context refactor (#7630)
* solver performance improvements with benchmarks in common.logic (#7676)
* enable fuzzy-not-equal version constraint for pip interop (#7711)
* add -d short option for --dry-run (#7719)
* add --force-pkgs-dirs option to conda clean (#7719)
* address #7709 ensure --update-deps unlocks specs from previous user requests (#7719)
* add package timestamp information to output of 'conda search --info' (#7722)
* resolve #7336 'conda search' tries "fuzzy match" before showing PackagesNotFound (#7722)
* resolve #7656 strict channel priority via 'channel_priority' config option or --strict-channel-priority CLI flag (#7729)
* performance improvement to cache __hash__ value on PackageRecord (#7715)
* resolve #7764 change name of 'condacmd' dir to 'condabin'; use on all platforms (#7773)
* resolve #7782 implement PEP-440 '~=' compatible release operator (#7783)
* disable timestamp prioritization when not needed (#7894, #8012)
* compile pyc files for noarch packages in batches (#8015)
* disable per-file sha256 safety checks by default; add extra_safety_checks condarc option to enable them (#8017)
* shorten retries for file removal on windows, where in-use files can't be removed (#8024)
* expand env vars in ``custom_channels``, ``custom_multichannels``, ``default_channels``, ``migrated_custom_channels``, and ``whitelist_channels`` (#7826)
* encode repodata to utf-8 while caching, to fix unicode characters in repodata (#7873)

### Bug Fixes
* fix #7107 verify hangs when a package is corrupted (#7131)
* fix #7145 progress bar uses stderr instead of stdout (#7146)
* fix typo in conda.fish (#7152)
* fix #2154 conda remove should complain if requested removals don't exist (#7135)
* fix #7094 exit early for --dry-run with explicit and clone (#7096)
* fix activation script sort order (#7176)
* fix #7109 incorrect chown with sudo (#7180)
* fix #7210 add suppressed --mkdir back to 'conda create' (fix for 4.6.0a1) (#7211)
* fix #5681 conda env create / update when --file does not exist (#7385)
* resolve #7375 enable conda config --set update_modifier (#7377)
* fix #5885 improve conda env error messages and add extra tests (#7395)
* msys2 path conversion (#7389)
* fix autocompletion in fish (#7575)
* fix #3982 following 4.4 activation refactor (#7607)
* fix #7242 configuration load error message (#7243)
* fix conda env compatibility with pip 18 (#7612)
* fix #7184 remove conflicting specs to find solution to user's active request (#7719)
* fix #7706 add condacmd dir to cmd.exe path on first activation (#7735)
* fix #7761 spec handling errors in 4.6.0b0 (#7780)
* fix #7770 'conda list regex' only applies regex to package name (#7784)

### Non-User-Facing Changes
* resolve #6595 use OO inheritance in activate.py (#7049)
* resolve #7220 pep8 project renamed to pycodestyle (#7221)
* proxy test routine (#7308)
* add .mailmap and .cla-signers (#7361)
* add copyright headers (#7367)
* rename common.platform to common.os and split among windows, linux, and unix utils (#7396)
* fix windows test failures when symlink not available (#7369)
* test building conda using conda-build (#7251)
* solver test metadata updates (#7664)
* explicitly add Mapping, Sequence to common.compat (#7677)
* add debug messages to communicate solver stages (#7803)
* add undocumented sat_solver config parameter (#7811)

### Preview Releases

* 4.6.0a1 at d5bec21d1f64c3bc66c2999cfc690681e9c46177 on 2018-04-20
* 4.6.0a2 at c467517ca652371ebc4224f0d49315b7ec225108 on 2018-05-01
* 4.6.0b0 at 21a24f02b2687d0895de04664a4ec23ccc75c33a on 2018-09-07
* 4.6.0b1 at 1471f043eed980d62f46944e223f0add6a9a790b on 2018-10-22
* 4.6.0rc1 at 

### Contributors
* @cgranade
* @fabioz
* @geremih
* @goanpeca
* @jesse-
* @jjhelmus
* @kalefranz
* @makbigc
* @mandeep
* @mbargull
* @msarahan
* @nehaljwani
* @ohadravid
* @teake
=======
# 4.5.12 (2018-12-10)

### Improvements
* backport 'allow_conda_downgrade' configuration parameter, default is False (#7998)
* speed up verification by disabling per-file sha256 checks (#8017)
* indicate Python 3.7 support in setup.py file (#8018)
* speed up solver by reduce the size of reduced index (#8016)
* speed up solver by skipping timestamp minimization when not needed (#8012)
* compile pyc files more efficiently, will speed up install of noarch packages (#8025)
* avoid waiting for removal of files on Windows when possible (#8024)

### Bug Fixes
* update integration tests for removal of 'features' key (#7726)
* fix conda.bat return code (#7944)
* ensure channel name is not NoneType (#8021)

### Contributors
* @debionne
* @jjhelmus
* @kalefranz
* @msarahan
* @nehaljwani
>>>>>>> fd980b07


# 4.5.11 (2018-08-21)

### Improvements
* resolve #7672 compatibility with ruamel.yaml 0.15.54 (#7675)

### Contributors
* @CJ-Wright
* @mbargull


# 4.5.10 (2018-08-13)

### Bug Fixes
* fix conda env compatibility with pip 18 (#7627)
* fix py37 compat 4.5.x (#7641)
* fix #7451 don't print name, version, and size if unknown (#7648)
* replace glob with fnmatch in PrefixData (#7645)

### Contributors
* @jesse-
* @nehaljwani


## 4.5.9 (2018-07-30)

### Improvements
* resolve #7522 prevent conda from scheduling downgrades (#7598)
* allow skipping feature maximization in resolver (#7601)

### Bug Fixes
* fix #7559 symlink stat in localfs adapter (#7561)
* fix #7486 activate with no PATH set (#7562)
* resolve #7522 prevent conda from scheduling downgrades (#7598)

### Contributors
* @kalefranz
* @loriab


## 4.5.8 (2018-07-10)

### Bug Fixes
* fix #7524 should_bypass_proxies for requests 2.13.0 and earlier (#7525)

### Contributors
* @kalefranz


## 4.5.7 (2018-07-09)

### Improvements
* resolve #7423 add upgrade error for unsupported repodata_version (#7415)
* raise CondaUpgradeError for conda version downgrades on environments (#7517)

### Bug Fixes
* fix #7505 temp directory for UnlinkLinkTransaction should be in target prefix (#7516)
* fix #7506 requests monkeypatch fallback for old requests versions (#7515)

### Contributors
* @kalefranz
* @nehaljwani


## 4.5.6 (2018-07-06)

### Bug Fixes
* resolve #7473 py37 support (#7499)
* fix #7494 History spec parsing edge cases (#7500)
* fix requests 2.19 incompatibility with NO_PROXY env var (#7498)
* resolve #7372 disable http error uploads and CI cleanup (#7498, #7501)

### Contributors
* @kalefranz


## 4.5.5 (2018-06-29)

### Bug Fixes
* fix #7165 conda version check should be restricted to channel conda is from (#7289, #7303)
* fix #7341 ValueError n cannot be negative (#7360)
* fix #6691 fix history file parsing containing comma-joined version specs (#7418)
* fix msys2 path conversion (#7471)

### Contributors
* @goanpeca
* @kalefranz
* @mingwandroid
* @mbargull


## 4.5.4 (2018-05-14)

### Improvements
* resolve #7189 progress bar improvement (#7191 via #7274)

### Bug Fixes
* fix twofold tarball extraction, improve progress update (#7275)
* fix #7253 always respect copy LinkType (#7269)

### Contributors
* @jakirkham
* @kalefranz
* @mbargull


## 4.5.3 (2018-05-07)

### Bug Fixes
* fix #7240 conda's configuration context is not initialized in conda.exports (#7244)


## 4.5.2 (2018-04-27)

### Bug Fixes
* fix #7107 verify hangs when a package is corrupted (#7223)
* fix #7094 exit early for --dry-run with explicit and clone (#7224)
* fix activation/deactivation script sort order (#7225)


## 4.5.1 (2018-04-13)

### Improvements
* resolve #7075 add anaconda.org search message to PackagesNotFoundError (#7076)
* add CondaError details to auto-upload reports (#7060)

### Bug Fixes
* fix #6703,#6981 index out of bound when running deactivate on fish shell (#6993)
* properly close over $_CONDA_EXE variable (#7004)
* fix condarc map parsing with comments (#7021)
* fix #6919 csh prompt (#7041)
* add _file_created attribute (#7054)
* fix handling of non-ascii characters in custom_multichannels (#7050)
* fix #6877 handle non-zero return in CSH (#7042)
* fix #7040 update tqdm to version 4.22.0 (#7157)


## 4.5.0 (2018-03-20)

### New Feature Highlights
* A new flag, '--envs', has been added to 'conda search'. In this mode,
  'conda search' will look for the package query in existing conda environments
  on your system. If ran as UID 0 (i.e. root) on unix systems or as an
  Administrator user on Windows, all known conda environments for all users
  on the system will be searched.  For example, 'conda search --envs openssl'
  will show the openssl version and environment location for all
  conda-installed openssl packages.

### Deprecations/Breaking Changes
* resolve #6886 transition defaults from repo.continuum.io to repo.anaconda.com (#6887)
* resolve #6192 deprecate 'conda help' in favor of --help CLI flag (#6918)
* resolve #6894 add http errors to auto-uploaded error reports (#6895)

### Improvements
* resolve #6791 conda search --envs (#6794)
* preserve exit status in fish shell (#6760)
* resolve #6810 add CONDA_EXE environment variable to activate (#6923)
* resolve #6695 outdated conda warning respects --quiet flag (#6935)
* add instructions to activate default environment (#6944)

### API
* resolve #5610 add PrefixData, SubdirData, and PackageCacheData to conda/api.py (#6922)

### Bug Fixes
* channel matchspec fixes (#6893)
* fix #6930 add missing return statement to S3Adapter (#6931)
* fix #5802, #6736 enforce disallowed_packages configuration parameter (#6932)
* fix #6860 infinite recursion in resolve.py for empty track_features (#6928)
* set encoding for PY2 stdout/stderr (#6951)
* fix #6821 non-deterministic behavior from MatchSpec merge clobbering (#6956)
* fix #6904 logic errors in prefix graph data structure (#6929)

### Non-User-Facing Changes
* fix several lgtm.com flags (#6757, #6883)
* cleanups and refactors for conda 4.5 (#6889)
* unify location of record types in conda/models/records.py (#6924)
* resolve #6952 memoize url search in package cache loading (#6957)


## 4.4.11 (2018-02-23)

### Improvements
* resolve #6582 swallow_broken_pipe context manager and Spinner refactor (#6616)
* resolve #6882 document max_shlvl (#6892)
* resolve #6733 make empty env vars sequence-safe for sequence parameters (#6741)
* resolve #6900 don't record conda skeleton environments in environments.txt (#6908)

### Bug Fixes
* fix potential error in ensure_pad(); add more tests (#6817)
* fix #6840 handle error return values in conda.sh (#6850)
* use conda.gateways.disk for misc.py imports (#6870)
* fix #6672 don't update conda during conda-env operations (#6773)
* fix #6811 don't attempt copy/remove fallback for rename failures (#6867)
* fix #6667 aliased posix commands (#6669)
* fix #6816 fish environment autocomplete (#6885)
* fix #6880 build_number comparison not functional in match_spec (#6881)
* fix #6910 sort key prioritizes build string over build number (#6911)
* fix #6914, #6691 conda can fail to update packages even though newer versions exist (#6921)
* fix #6899 handle Unicode output in activate commands (#6909)


## 4.4.10 (2018-02-09)

### Bug Fixes
* fix #6837 require at least futures 3.0.0 (#6855)
* fix #6852 ensure temporary path is writable (#6856)
* fix #6833 improve feature mismatch metric (via 4.3.34 #6853)


## 4.4.9 (2018-02-06)

### Improvements
* resolve #6632 display package removal plan when deleting an env (#6801)

### Bug Fixes
* fix #6531 don't drop credentials for conda-build workaround (#6798)
* fix external command execution issue (#6789)
* fix #5792 conda env export error common in path (#6795)
* fix #6390 add CorruptedEnvironmentError (#6778)
* fix #5884 allow --insecure CLI flag without contradicting meaning of ssl_verify (#6782)
* fix MatchSpec.match() accepting dict (#6808)
* fix broken Anaconda Prompt for users with spaces in paths (#6825)
* JSONDecodeError was added in Python 3.5 (#6848)
* fix #6796 update PATH/prompt on reactivate (#6828)
* fix #6401 non-ascii characters on windows using expanduser (#6847)
* fix #6824 import installers before invoking any (#6849)


## 4.4.8 (2018-01-25)

### Improvements
* allow falsey values for default_python to avoid pinning python (#6682)
* resolve #6700 add message for no space left on device (#6709)
* make variable 'sourced' local for posix shells (#6726)
* add column headers to conda list results (#5726)

### Bug Fixes
* fix #6713 allow parenthesis in prefix path for conda.bat (#6722)
* fix #6684 --force message (#6723)
* fix #6693 KeyError with '--update-deps' (#6694)
* fix aggressive_update_packages availability (#6727)
* fix #6745 don't truncate channel priority map in conda installer (#6746)
* add workaround for system Python usage by lsb_release (#6769)
* fix #6624 can't start new thread (#6653)
* fix #6628 'conda install --rev' in conda 4.4 (#6724)
* fix #6707 FileNotFoundError when extracting tarball (#6708)
* fix #6704 unexpected token in conda.bat (#6710)
* fix #6208 return for no pip in environment (#6784)
* fix #6457 env var cleanup (#6790)
* fix #6645 escape paths for argparse help (#6779)
* fix #6739 handle unicode in environment variables for py2 activate (#6777)
* fix #6618 RepresenterError with 'conda config --set' (#6619)
* fix #6699 suppress memory error upload reports (#6776)
* fix #6770 CRLF for cmd.exe (#6775)
* fix #6514 add message for case-insensitive filesystem errors (#6764)
* fix #6537 AttributeError value for url not set (#6754)
* fix #6748 only warn if unable to register environment due to EACCES (#6752)


## 4.4.7 (2018-01-08)

### Improvements
* resolve #6650 add upgrade message for unicode errors in python 2 (#6651)

### Bug Fixes
* fix #6643 difference between '==' and 'exact_match_' (#6647)
* fix #6620 KeyError(u'CONDA_PREFIX',) (#6652)
* fix #6661 remove env from environments.txt (#6662)
* fix #6629 'conda update --name' AssertionError (#6656)
* fix #6630 repodata AssertionError (#6657)
* fix #6626 add setuptools as constrained dependency (#6654)
* fix #6659 conda list explicit should be dependency sorted (#6671)
* fix #6665 KeyError for channel '<unknown>' (#6668, #6673)
* fix #6627 AttributeError on 'conda activate' (#6655)


## 4.4.6 (2017-12-31)

### Bug Fixes
* fix #6612 do not assume Anaconda Python on Windows nor Library\bin hack (#6615)
* recipe test improvements and associated bug fixes (#6614)


## 4.4.5 (2017-12-29)

### Bug Fixes
* fix #6577, #6580 single quote in PS1 (#6585)
* fix #6584 os.getcwd() FileNotFound (#6589)
* fix #6592 deactivate command order (#6602)
* fix #6579 python not recognized as command (#6588)
* fix #6572 cached repodata PermissionsError (#6573)
* change instances of 'root' to 'base' (#6598)
* fix #6607 use subprocess rather than execv for conda command extensions (#6609)
* fix #6581 git-bash activation (#6587)
* fix #6599 space in path to base prefix (#6608)


## 4.4.4 (2017-12-24)

### Improvements
* add SUDO_ env vars to info reports (#6563)
* add additional information to the #6546 exception (#6551)

### Bug Fixes
* fix #6548 'conda update' installs packages not in prefix #6550
* fix #6546 update after creating an empty env (#6568)
* fix #6557 conda list FileNotFoundError (#6558)
* fix #6554 package cache FileNotFoundError (#6555)
* fix #6529 yaml parse error (#6560)
* fix #6562 repodata_record.json permissions error stack trace (#6564)
* fix #6520 --use-local flag (#6526)

## 4.4.3 (2017-12-22)

### Improvements
* adjust error report message (#6534)

### Bug Fixes
* fix #6530 package cache JsonDecodeError / ValueError (#6533)
* fix #6538 BrokenPipeError (#6540)
* fix #6532 remove anaconda metapackage hack (#6539)
* fix #6536 'conda env export' for old versions of pip (#6535)
* fix #6541 py2 and unicode in environments.txt (#6542)

### Non-User-Facing Changes
* regression tests for #6512 (#6515)


## 4.4.2 (2017-12-22)

### Deprecations/Breaking Changes
* resolve #6523 don't prune with --update-all (#6524)

### Bug Fixes
* fix #6508 environments.txt permissions error stack trace (#6511)
* fix #6522 error message formatted incorrectly (#6525)
* fix #6516 hold channels over from get_index to install_actions (#6517)


## 4.4.1 (2017-12-21)

### Bug Fixes
* fix #6512 reactivate does not accept arguments (#6513)


## 4.4.0 (2017-12-20)

### Recommended change to enable conda in your shell

With the release of conda 4.4, we recommend a change to how the `conda` command is made available to your shell environment. All the old methods still work as before, but you'll need the new method to enable the new `conda activate` and `conda deactivate` commands.

For the "Anaconda Prompt" on Windows, there is no change.

For Bourne shell derivatives (bash, zsh, dash, etc.), you likely currently have a line similar to

    export PATH="/opt/conda/bin:$PATH"

in your `~/.bashrc` file (or `~/.bash_profile` file on macOS).  The effect of this line is that your base environment is put on PATH, but without actually *activating* that environment. (In 4.4 we've renamed the 'root' environment to the 'base' environment.) With conda 4.4, we recommend removing the line where the `PATH` environment variable is modified, and replacing it with

    . /opt/conda/etc/profile.d/conda.sh
    conda activate base

In the above, it's assumed that `/opt/conda` is the location where you installed miniconda or Anaconda.  It may also be something like `~/Anaconda3` or `~/miniconda2`.

For system-wide conda installs, to make the `conda` command available to all users, rather than manipulating individual `~/.bashrc` (or `~/.bash_profile`) files for each user, just execute once

    $ sudo ln -s /opt/conda/etc/profile.d/conda.sh /etc/profile.d/conda.sh

This will make the `conda` command itself available to all users, but conda's base (root) environment will *not* be activated by default.  Users will still need to run `conda activate base` to put the base environment on PATH and gain access to the executables in the base environment.

After updating to conda 4.4, we also recommend pinning conda to a specific channel.  For example, executing the command

    $ conda config --system --add pinned_packages conda-canary::conda

will make sure that whenever conda is installed or changed in an environment, the source of the package is always being pulled from the `conda-canary` channel.  This will be useful for people who use `conda-forge`, to prevent conda from flipping back and forth between 4.3 and 4.4.


### New Feature Highlights

* **conda activate**: The logic and mechanisms underlying environment activation have been reworked. With conda 4.4, `conda activate` and `conda deactivate` are now the preferred commands for activating and deactivating environments. You'll find they are much more snappy than the `source activate` and `source deactivate` commands from previous conda versions. The `conda activate` command also has advantages of (1) being universal across all OSes, shells, and platforms, and (2) not having path collisions with scripts from other packages like python virtualenv's activate script.


* **constrained, optional dependencies**: Conda now allows a package to constrain versions of other packages installed alongside it, even if those constrained packages are not themselves hard dependencies for that package. In other words, it lets a package specify that, if another package ends up being installed into an environment, it must at least conform to a certain version specification. In effect, constrained dependencies are a type of "reverse" dependency. It gives a tool to a parent package to exclude other packages from an environment that might otherwise want to depend on it.

  Constrained optional dependencies are supported starting with conda-build 3.0 (via [conda/conda-build#2001[(https://github.com/conda/conda-build/pull/2001)). A new `run_constrained` keyword, which takes a list of package specs similar to the `run` keyword, is recognized under the `requirements` section of `meta.yaml`. For backward compatibility with versions of conda older than 4.4, a requirement may be listed in both the `run` and the `run_constrained` section. In that case older versions of conda will see the package as a hard dependency, while conda 4.4 will understand that the package is meant to be optional.

  Optional, constrained dependencies end up in `repodata.json` under a `constrains` keyword, parallel to the `depends` keyword for a package's hard dependencies.


* **enhanced package query language**: Conda has a built-in query language for searching for and matching packages, what we often refer to as `MatchSpec`. The MatchSpec is what users input on the command line when they specify packages for `create`, `install`, `update`, and `remove` operations. With this release, MatchSpec (rather than a regex) becomes the default input for `conda search`. We have also substantially enhanced our MatchSpec query language.

  For example,

      conda install conda-forge::python

  is now a valid command, which specifies that regardless of the active list of channel priorities, the python package itself should come from the `conda-forge` channel. As before, the difference between `python=3.5` and `python==3.5` is that the first contains a "*fuzzy*" version while the second contains an *exact* version. The fuzzy spec will match all python packages with versions `>=3.5` and `<3.6`. The exact spec will match only python packages with version `3.5`, `3.5.0`, `3.5.0.0`, etc. The canonical string form for a MatchSpec is thus

      (channel::)name(version(build_string))

  which should feel natural to experienced conda users. Specifications however are often necessarily more complicated than this simple form can support, and for these situations we've extended the specification to include an optional square bracket `[]` component containing comma-separated key-value pairs to allow matching on most any field contained in a package's metadata. Take, for example,

      conda search 'conda-forge/linux-64::*[md5=e42a03f799131d5af4196ce31a1084a7]' --info

  which results in information for the single package

  ```
  cytoolz 0.8.2 py35_0
  --------------------
  file name   : cytoolz-0.8.2-py35_0.tar.bz2
  name        : cytoolz
  version     : 0.8.2
  build string: py35_0
  build number: 0
  size        : 1.1 MB
  arch        : x86_64
  platform    : Platform.linux
  license     : BSD 3-Clause
  subdir      : linux-64
  url         : https://conda.anaconda.org/conda-forge/linux-64/cytoolz-0.8.2-py35_0.tar.bz2
  md5         : e42a03f799131d5af4196ce31a1084a7
  dependencies:
    - python 3.5*
    - toolz >=0.8.0
  ```

  The square bracket notation can also be used for any field that we match on outside the package name, and will override information given in the "simple form" position. To give a contrived example, `python==3.5[version='>=2.7,<2.8']` will match `2.7.*` versions and not `3.5`.


* **environments track user-requested state**: Building on our enhanced MatchSpec query language, conda environments now also track and differentiate (a) packages added to an environment because of an explicit user request from (b) packages brought into an environment to satisfy dependencies. For example, executing

      conda install conda-forge::scikit-learn

  will confine all future changes to the scikit-learn package in the environment to the conda-forge channel, until the spec is changed again. A subsequent command `conda install scikit-learn=0.18` would drop the `conda-forge` channel restriction from the package. And in this case, scikit-learn is the only user-defined spec, so the solver chooses dependencies from all configured channels and all available versions.


* **errors posted to core maintainers**: In previous versions of conda, unexpected errors resulted in a request for users to consider posting the error as a new issue on conda's github issue tracker. In conda 4.4, we've implemented a system for users to opt-in to sending that same error report via an HTTP POST request directly to the core maintainers.

  When an unexpected error is encountered, users are prompted with the error report followed by a `[y/N]` input. Users can elect to send the report, with 'no' being the default response. Users can also permanently opt-in or opt-out, thereby skipping the prompt altogether, using the boolean `report_errors` configuration parameter.


* **various UI improvements**: To push through some of the big leaps with transactions in conda 4.3, we accepted some regressions on progress bars and other user interface features. All of those indicators of progress, and more, have been brought back and further improved.


* **aggressive updates**: Conda now supports an `aggressive_update_packages` configuration parameter that holds a sequence of MatchSpec strings, in addition to the `pinned_packages` configuration parameter. Currently, the default value contains the packages `ca-certificates`, `certifi`, and `openssl`. When manipulating configuration with the `conda config` command, use of the `--system` and `--env` flags will be especially helpful here. For example,

      conda config --add aggressive_update_packages defaults::pyopenssl --system

  would ensure that, system-wide, solves on all environments enforce using the latest version of `pyopenssl` from the `defaults` channel.

      conda config --add pinned_packages python=2.7 --env

  would lock all solves for the current active environment to python versions matching `2.7.*`.


* **other configuration improvements**: In addition to `conda config --describe`, which shows detailed descriptions and default values for all available configuration parameters, we have a new `conda config --write-default` command. This new command simply writes the contents of `conda config --describe` to a condarc file, which is a great starter template. Without additional arguments, the command will write to the `.condarc` file in the user's home directory. The command also works with the `--system`, `--env`, and `--file` flags to write the contents to alternate locations.

  Conda exposes a tremendous amount of flexibility via configuration. For more information, [The Conda Configuration Engine for Power Users](https://www.continuum.io/blog/developer-blog/conda-configuration-engine-power-users) blog post is a good resource.


### Deprecations/Breaking Changes
* the conda 'root' environment is now generally referred to as the 'base' environment
* Conda 4.4 now warns when available information about per-path sha256 sums and file sizes
  do not match the recorded information.  The warning is scheduled to be an error in conda 4.5.
  Behavior is configurable via the `safety_checks` configuration parameter.
* remove support for with_features_depends (#5191)
* resolve #5468 remove --alt-hint from CLI API (#5469)
* resolve #5834 change default value of 'allow_softlinks' from True to False (#5835)
* resolve #5842 add deprecation warnings for 'conda env upload' and 'conda env attach' (#5843)

### API
* Add Solver from conda.core.solver with three methods to conda.api (4.4.0rc1) (#5838)

### Improvements
* constrained, optional dependencies (#4982)
* conda shell function (#5044, #5141, #5162, #5169, #5182, #5210, #5482)
* resolve #5160 conda xontrib plugin (#5157)
* resolve #1543 add support and tests for --no-deps and --only-deps (#5265)
* resolve #988 allow channel name to be part of the package name spec (#5365, #5791)
* resolve #5530 add ability for users to choose to post unexpected errors to core maintainers (#5531, #5571, #5585)
* Solver, UI, History, and Other (#5546, #5583, #5740)
* improve 'conda search' to leverage new MatchSpec query language (#5597)
* filter out unwritable package caches from conda clean command (#4620)
* envs_manager, requested spec history, declarative solve, and private env tests (#4676, #5114, #5094, #5145, #5492)
* make python entry point format match pip entry points (#5010)
* resolve #5113 clean up CLI imports to improve process startup time (#4799)
* resolve #5121 add features/track_features support for MatchSpec (#5054)
* resolve #4671 hold verify backoff count in transaction context (#5122)
* resolve #5078 record package metadata after tarball extraction (#5148)
* resolve #3580 support stacking environments (#5159)
* resolve #3763, #4378 allow pip requirements.txt syntax in environment files (#3969)
* resolve #5147 add 'config files' to conda info (#5269)
* use --format=json to parse list of pip packages (#5205)
* resolve #1427 remove startswith '.' environment name constraint (#5284)
* link packages from extracted tarballs when tarball is gone (#5289)
* resolve #2511 accept config information from stdin (#5309)
* resolve #4302 add ability to set map parameters with conda config (#5310)
* resolve #5256 enable conda config --get for all primitive parameters (#5312)
* resolve #1992 add short flag -C for --use-index-cache (#5314)
* resolve #2173 add --quiet option to conda clean (#5313)
* resolve #5358 conda should exec to subcommands, not subprocess (#5359)
* resolve #5411 add 'conda config --write-default' (#5412)
* resolve #5081 make pinned packages optional dependencies (#5414)
* resolve #5430 eliminate current deprecation warnings (#5422)
* resolve #5470 make stdout/stderr capture in python_api customizable (#5471)
* logging simplifications/improvements (#5547, #5578)
* update license information (#5568)
* enable threadpool use for repodata collection by default (#5546, #5587)
* conda info now raises PackagesNotFoundError (#5655)
* index building optimizations (#5776)
* fix #5811 change safety_checks default to 'warn' for conda 4.4 (4.4.0rc1) (#5824)
* add constrained dependencies to conda's own recipe (4.4.0rc1) (#5823)
* clean up parser imports (4.4.0rc2) (#5844)
* resolve #5983 add --download-only flag to create, install, and update (4.4.0rc2) (#5988)
* add ca-certificates and certifi to aggressive_update_packages default (4.4.0rc2) (#5994)
* use environments.txt to list all known environments (4.4.0rc2) (#6313)
* resolve #5417 ensure unlink order is correctly sorted (4.4.0) (#6364)
* resolve #5370 index is only prefix and cache in --offline mode (4.4.0) (#6371)
* reduce redundant sys call during file copying (4.4.0rc3) (#6421)
* enable aggressive_update_packages (4.4.0rc3) (#6392)
* default conda.sh to dash if otherwise can't detect (4.4.0rc3) (#6414)
* canonicalize package names when comparing with pip (4.4.0rc3) (#6438)
* add target prefix override configuration parameter (4.4.0rc3) (#6413)
* resolve #6194 warn when conda is outdated (4.4.0rc3) (#6370)
* add information to displayed error report (4.4.0rc3) (#6437)
* csh wrapper (4.4.0) (#6463)
* resolve #5158 --override-channels (4.4.0) (#6467)
* fish update for conda 4.4 (4.4.0) (#6475, #6502)
* skip an unnecessary environments.txt rewrite (4.4.0) (#6495)

### Bug Fixes
* fix some conda-build compatibility issues (#5089)
* resolve #5123 export toposort (#5124)
* fix #5132 signal handler can only be used in main thread (#5133)
* fix orphaned --clobber parser arg (#5188)
* fix #3814 don't remove directory that's not a conda environment (#5204)
* fix #4468 _license stack trace (#5206)
* fix #4987 conda update --all no longer displays full list of packages (#5228)
* fix #3489 don't error on remove --all if environment doesn't exist (#5231)
* fix #1509 bash doesn't need full path for pre/post link/unlink scripts on unix (#5252)
* fix #462 add regression test (#5286)
* fix #5288 confirmation prompt doesn't accept no (#5291)
* fix #1713 'conda package -w' is case dependent on Windows (#5308)
* fix #5371 try falling back to pip's vendored requests if no requests available (#5372)
* fix #5356 skip root logger configuration (#5380)
* fix #5466 scrambled URL of non-alias channel with token (#5467)
* fix #5444 environment.yml file not found (#5475)
* fix #3200 use proper unbound checks in bash code and test (#5476)
* invalidate PrefixData cache on rm_rf for conda-build (#5491, #5499)
* fix exception when generating JSON output (#5628)
* fix target prefix determination (#5642)
* use proxy to avoid segfaults (#5716)
* fix #5790 incorrect activation message (4.4.0rc1) (#5820)
* fix #5808 assertion error when loading package cache (4.4.0rc1) (#5815)
* fix #5809 _pip_install_via_requirements got an unexpected keyword argument 'prune' (4.4.0rc1) (#5814)
* fix #5811 change safety_checks default to 'warn' for conda 4.4 (4.4.0rc1) (#5824)
* fix #5825 --json output format (4.4.0rc1) (#5831)
* fix force_reinstall for case when packages aren't actually installed (4.4.0rc1) (#5836)
* fix #5680 empty pip subsection error in environment.yml (4.4.0rc2) (#6275)
* fix #5852 bad tokens from history crash conda installs (4.4.0rc2) (#6076)
* fix #5827 no error message on invalid command (4.4.0rc2) (#6352)
* fix exception handler for 'conda activate' (4.4.0rc2) (#6365)
* fix #6173 double prompt immediately after conda 4.4 upgrade (4.4.0rc2) (#6351)
* fix #6181 keep existing pythons pinned to minor version (4.4.0rc2) (#6363)
* fix #6201 incorrect subdir shown for conda search when package not found (4.4.0rc2) (#6367)
* fix #6045 help message and zsh shift (4.4.0rc3) (#6368)
* fix noarch python package resintall (4.4.0rc3) (#6394)
* fix #6366 shell activation message (4.4.0rc3) (#6369)
* fix #6429 AttributeError on 'conda remove' (4.4.0rc3) (#6434)
* fix #6449 problems with 'conda info --envs' (#6451)
* add debug exception for #6430 (4.4.0rc3) (#6435)
* fix #6441 NotImplementedError on 'conda list' (4.4.0rc3) (#6442)
* fix #6445 scale back directory activation in PWD (4.4.0rc3) (#6447)
* fix #6283 no-deps for conda update case (4.4.0rc3) (#6448)
* fix #6419 set PS1 in python code (4.4.0rc3) (#6446)
* fix #6466 sp_dir doesn't exist (#6470)
* fix #6350 --update-all removes too many packages (4.4.0) (#6491)
* fix #6057 unlink-link order for python noarch packages on windows 4.4.x (4.4.0) (#6494)

### Non-User-Facing Changes
* eliminate index modification in Resolve init (#4333)
* new MatchSpec implementation (#4158, #5517)
* update conda.recipe for 4.4 (#5086)
* resolve #5118 organization and cleanup for 4.4 release (#5115)
* remove unused disk space check instructions (#5167)
* localfs adapter tests (#5181)
* extra config command tests (#5185)
* add coverage for confirm (#5203)
* clean up FileNotFoundError and DirectoryNotFoundError (#5237)
* add assertion that a path only has a single hard link before rewriting prefixes (#5305)
* remove pycrypto as requirement on windows (#5326)
* import cleanup, dead code removal, coverage improvements, and other
  housekeeping (#5472, #5474, #5480)
* rename CondaFileNotFoundError to PathNotFoundError (#5521)
* work toward repodata API (#5267)
* rename PackageNotFoundError to PackagesNotFoundError and fix message formatting (#5602)
* update conda 4.4 bld.bat windows recipe (#5573)
* remove last remnant of CondaEnvRuntimeError (#5643)
* fix typo (4.4.0rc2) (#6043)
* replace Travis-CI with CircleCI (4.4.0rc2) (#6345)
* key-value features (#5645); reverted in 4.4.0rc2 (#6347, #6492)
* resolve #6431 always add env_vars to info_dict (4.4.0rc3) (#6436)
* move shell inside conda directory (4.4.0) (#6479)
* remove dead code (4.4.0) (#6489)


## 4.3.34 (2018-02-09)

### Bug Fixes
* fix #6833 improve feature mismatch metric (#6853)


## 4.3.33 (2018-01-24)

### Bug Fixes
* fix #6718 broken 'conda install --rev' (#6719)
* fix #6765 adjust the feature score assigned to packages not installed (#6766)


## 4.3.32 (2018-01-10)

### Improvements
* resolve #6711 fall back to copy/unlink for EINVAL, EXDEV rename failures (#6712)

### Bug Fixes
* fix #6057 unlink-link order for python noarch packages on windows (#6277)
* fix #6509 custom_channels incorrect in 'conda config --show' (#6510)


## 4.3.31 (2017-12-15)

### Improvements
* add delete_trash to conda_env create (#6299)

### Bug Fixes
* fix #6023 assertion error for temp file (#6154)
* fix #6220 --no-builds flag for 'conda env export' (#6221)
* fix #6271 timestamp prioritization results in undesirable race-condition (#6279)

### Non-User-Facing Changes
* fix two failing integration tests after anaconda.org API change (#6182)
* resolve #6243 mark root as not writable when sys.prefix is not a conda environment (#6274)
* add timing instrumentation (#6458)


## 4.3.30 (2017-10-17)

### Improvements
* address #6056 add additional proxy variables to 'conda info --all' (#6083)

### Bug Fixes
* address #6164 move add_defaults_to_specs after augment_specs (#6172)
* fix #6057 add additional detail for message 'cannot link source that does not exist' (#6082)
* fix #6084 setting default_channels from CLI raises NotImplementedError (#6085)


## 4.3.29 (2017-10-09)

### Bug Fixes
* fix #6096 coerce to millisecond timestamps (#6131)


## 4.3.28 (2017-10-06)

### Bug Fixes
* fix #5854 remove imports of pkg_resources (#5991)
* fix millisecond timestamps (#6001)


## 4.3.27 (2017-09-18)

### Bug Fixes
* fix #5980 always delete_prefix_from_linked_data in rm_rf (#5982)


## 4.3.26 (2017-09-15)

### Deprecations/Breaking Changes
* resolve #5922 prioritize channels within multi-channels (#5923)
* add https://repo.continuum.io/pkgs/main to defaults multi-channel (#5931)

### Improvements
* add a channel priority minimization pass to solver logic (#5859)
* invoke cmd.exe with /D for pre/post link/unlink scripts (#5926)
* add boto3 use to s3 adapter (#5949)

### Bug Fixes
* always remove linked prefix entry with rm_rf (#5846)
* resolve #5920 bump repodata pickle version (#5921)
* fix msys2 activate and deactivate (#5950)


## 4.3.25 (2017-08-16)

### Deprecations/Breaking Changes
* resolve #5834 change default value of 'allow_softlinks' from True to False (#5839)

### Improvements
* add non-admin check to optionally disable non-privileged operation (#5724)
* add extra warning message to always_softlink configuration option (#5826)

### Bug Fixes
* fix #5763 channel url string splitting error (#5764)
* fix regex for repodata _mod and _etag (#5795)
* fix uncaught OSError for missing device (#5830)


## 4.3.24 (2017-07-31)

### Bug Fixes
* fix #5708 package priority sort order (#5733)


## 4.3.23 (2017-07-21)

### Improvements
* resolve #5391 PackageNotFound and NoPackagesFoundError clean up (#5506)

### Bug Fixes
* fix #5525 too many Nones in CondaHttpError (#5526)
* fix #5508 assertion failure after test file not cleaned up (#5533)
* fix #5523 catch OSError when home directory doesn't exist (#5549)
* fix #5574 traceback formatting (#5580)
* fix #5554 logger configuration levels (#5555)
* fix #5649 create_default_packages configuration (#5703)


## 4.3.22 (2017-06-12)

### Improvements
* resolve #5428 clean up cli import in conda 4.3.x (#5429)
* resolve #5302 add warning when creating environment with space in path (#5477)
* for ftp connections, ignore host IP from PASV as it is often wrong (#5489)
* expose common race condition exceptions in exports for conda-build (#5498)

### Bug Fixes
* fix #5451 conda clean --json bug (#5452)
* fix #5400 confusing deactivate message (#5473)
* fix #5459 custom subdir channel parsing (#5478)
* fix #5483 problem with setuptools / pkg_resources import (#5496)


## 4.3.21 (2017-05-25)

### Bug Fixes
* fix #5420 conda-env update error (#5421)
* fix #5425 is admin on win int not callable (#5426)


## 4.3.20 (2017-05-23)

### Improvements
* resolve #5217 skip user confirm in python_api, force always_yes (#5404)

### Bug Fixes
* fix #5367 conda info always shows 'unknown' for admin indicator on Windows (#5368)
* fix #5248 drop plan description information that might not alwasy be accurate (#5373)
* fix #5378 duplicate log messages (#5379)
* fix #5298 record has 'build', not 'build_string' (#5382)
* fix #5384 silence logging info to avoid interfering with JSON output (#5393)
* fix #5356 skip root/conda logger init for cli.python_api (#5405)

### Non-User-Facing Changes
* avoid persistent state after channel priority test (#5392)
* resolve #5402 add regression test for #5384 (#5403)
* clean up inner function definition inside for loop (#5406)


## 4.3.19 (2017-05-18)

### Improvements
* resolve #3689 better error messaging for missing anaconda-client (#5276)
* resolve #4795 conda env export lacks -p flag (#5275)
* resolve #5315 add alias verify_ssl for ssl_verify (#5316)
* resolve #3399 add netrc existence/location to 'conda info' (#5333)
* resolve #3810 add --prefix to conda env update (#5335)

### Bug Fixes
* fix #5272 conda env export ugliness under python2 (#5273)
* fix #4596 warning message from pip on conda env export (#5274)
* fix #4986 --yes not functioning for conda clean (#5311)
* fix #5329 unicode errors on Windows (#5328, #5357)
* fix sys_prefix_unfollowed for Python 3 (#5334)
* fix #5341 --json flag with conda-env (#5342)
* fix 5321 ensure variable PROMPT is set in activate.bat (#5351)

### Non-User-Facing Changes
* test conda 4.3 with requests 2.14.2 (#5281)
* remove pycrypto as requirement on windows (#5325)
* fix typo avaialble -> available (#5345)
* fix test failures related to menuinst update (#5344, #5362)


## 4.3.18 (2017-05-09)

### Improvements
* resolve #4224 warn when pysocks isn't installed (#5226)
* resolve #5229 add --insecure flag to skip ssl verification (#5230)
* resolve #4151 add admin indicator to conda info on windows (#5241)

### Bug Fixes
* fix #5152 conda info spacing (#5166)
* fix --use-index-cache actually hitting the index cache (#5134)
* backport LinkPathAction verify from 4.4 (#5171)
* fix #5184 stack trace on invalid map configuration parameter (#5186)
* fix #5189 stack trace on invalid sequence config param (#5192)
* add support for the linux-aarch64 platform (#5190)
* fix repodata fetch with the `--offline` flag (#5146)
* fix #1773 conda remove spell checking (#5176)
* fix #3470 reduce excessive error messages (#5195)
* fix #1597 make extra sure --dry-run doesn't take any actions (#5201)
* fix #3470 extra newlines around exceptions (#5200)
* fix #5214 install messages for 'nothing_to_do' case (#5216)
* fix #598 stack trace for condarc write permission denied (#5232)
* fix #4960 extra information when exception can't be displayed (#5236)
* fix #4974 no matching dist in linked data for prefix (#5239)
* fix #5258 give correct element types for conda config --describe (#5259)
* fix #4911 separate shutil.copy2 into copy and copystat (#5261)

### Non-User-Facing Changes
* resolve #5138 add test of rm_rf of symlinked files (#4373)
* resolve #4516 add extra trace-level logging (#5249, #5250)
* add tests for --update-deps flag (#5264)


## 4.3.17 (2017-04-24)

### Improvements
* fall back to copy if hardlink fails (#5002)
* add timestamp metadata for tiebreaking conda-build 3 hashed packages (#5018)
* resolve #5034 add subdirs configuration parameter (#5030)
* resolve #5081 make pinned packages optional/constrained dependencies (#5088)
* resolve #5108 improve behavior and add tests for spaces in paths (#4786)

### Bug Fixes
* quote prefix paths for locations with spaces (#5009)
* remove binstar logger configuration overrides (#4989)
* fix #4969 error in DirectoryNotFoundError (#4990)
* fix #4998 pinned string format (#5011)
* fix #5039 collecting main_info shouldn't fail on requests import (#5090)
* fix #5055 improve bad token message for anaconda.org (#5091)
* fix #5033 only re-register valid signal handlers (#5092)
* fix #5028 imports in main_list (#5093)
* fix #5073 allow client_ssl_cert{_key} to be of type None (#5096)
* fix #4671 backoff for package validate race condition (#5098)
* fix #5022 gnu_get_libc_version => linux_get_libc_version (#5099)
* fix #4849 package name match bug (#5103)
* fixes #5102 allow proxy_servers to be of type None (#5107)
* fix #5111 incorrect typify for str + NoneType (#5112)

### Non-User-Facing Changes
* resolve #5012 remove CondaRuntimeError and RuntimeError (#4818)
* full audit ensuring relative import paths within project (#5090)
* resolve #5116 refactor conda/cli/activate.py to help menuinst (#4406)


## 4.3.16 (2017-03-30)

### Improvements
* additions to configuration SEARCH_PATH to improve consistency (#4966)
* add 'conda config --describe' and extra config documentation (#4913)
* enable packaging pinning in condarc using pinned_packages config parameter
  as beta feature (#4921, #4964)

### Bug Fixes
* fix #4914 handle directory creation on top of file paths (#4922)
* fix #3982 issue with CONDA_ENV and using powerline (#4925)
* fix #2611 update instructions on how to source conda.fish (#4924)
* fix #4860 missing information on package not found error (#4935)
* fix #4944 command not found error error (#4963)


## 4.3.15 (2017-03-20)

### Improvements
* allow pkgs_dirs to be configured using `conda config` (#4895)

### Bug Fixes
* remove incorrect elision of delete_prefix_from_linked_data() (#4814)
* fix envs_dirs order for read-only root prefix (#4821)
* fix break-point in conda clean (#4801)
* fix long shebangs when creating entry points (#4828)
* fix spelling and typos (#4868, #4869)
* fix #4840 TypeError reduce() of empty sequence with no initial value (#4843)
* fix zos subdir (#4875)
* fix exceptions triggered during activate (#4873)


## 4.3.14 (2017-03-03)

### Improvements
* use cPickle in place of pickle for repodata (#4717)
* ignore pyc compile failure (#4719)
* use conda.exe for windows entry point executable (#4716, #4720)
* localize use of conda_signal_handler (#4730)
* add skip_safety_checks configuration parameter (#4767)
* never symlink executables using ORIGIN (#4625)
* set activate.bat codepage to CP_ACP (#4558)

### Bug Fixes
* fix #4777 package cache initialization speed (#4778)
* fix #4703 menuinst PathNotFoundException (#4709)
* ignore permissions error if user_site can't be read (#4710)
* fix #4694 don't import requests directly in models (#4711)
* fix #4715 include resources directory in recipe (#4716)
* fix CondaHttpError for URLs that contain '%' (#4769)
* bug fixes for preferred envs (#4678)
* fix #4745 check for info/index.json with package is_extracted (#4776)
* make sure url gets included in CondaHTTPError (#4779)
* fix #4757 map-type configs set to None (#4774)
* fix #4788 partial package extraction (#4789)

### Non-User-Facing Changes
* test coverage improvement (#4607)
* CI configuration improvements (#4713, #4773, #4775)
* allow sha256 to be None (#4759)
* add cache_fn_url to exports (#4729)
* add unicode paths for PY3 integration tests (#4760)
* additional unit tests (#4728, #4783)
* fix conda-build compatibility and tests (#4785)


## 4.3.13 (2017-02-17)

### Improvements
* resolve #4636 environment variable expansion for pkgs_dirs (#4637)
* link, symlink, islink, and readlink for Windows (#4652, #4661)
* add extra information to CondaHTTPError (#4638, #4672)

### Bug Fixes
* maximize requested builds after feature determination (#4647)
* fix #4649 incorrect assert statement concerning package cache directory (#4651)
* multi-user mode bug fixes (#4663)

### Non-User-Facing Changes
* path_actions unit tests (#4654)
* remove dead code (#4369, #4655, #4660)
* separate repodata logic from index into a new core/repodata.py module (#4669)


## 4.3.12 (2017-02-14)

### Improvements
* prepare conda for uploading to pypi (#4619)
* better general http error message (#4627)
* disable old python noarch warning (#4576)

### Bug Fixes
* fix UnicodeDecodeError for ensure_text_type (#4585)
* fix determination of if file path is writable (#4604)
* fix #4592 BufferError cannot close exported pointers exist (#4628)
* fix run_script current working directory (#4629)
* fix pkgs_dirs permissions regression (#4626)

### Non-User-Facing Changes
* fixes for tests when conda-bld directory doesn't exist (#4606)
* use requirements.txt and Makefile for travis-ci setup (#4600, #4633)
* remove hasattr use from compat functions (#4634)


## 4.3.11 (2017-02-09)

### Bug Fixes
* fix attribute error in add_defaults_to_specs (#4577)


## 4.3.10 (2017-02-07)

### Improvements
* remove .json from pickle path (#4498)
* improve empty repodata noarch warning and error messages (#4499)
* don't add python and lua as default specs for private envs (#4529, #4533)
* let default_python be None (#4547, #4550)

### Bug Fixes
* fix #4513 null pointer exception for channel without noarch (#4518)
* fix ssl_verify set type (#4517)
* fix bug for windows multiuser (#4524)
* fix clone with noarch python packages (#4535)
* fix ipv6 for python 2.7 on Windows (#4554)

### Non-User-Facing Changes
* separate integration tests with a marker (#4532)


## 4.3.9 (2017-01-31)

### Improvements
* improve repodata caching for performance (#4478, #4488)
* expand scope of packages included by bad_installed (#4402)
* silence pre-link warning for old noarch (#4451)
* add configuration to optionally require noarch repodata (#4450)
* improve conda subprocessing (#4447)
* respect info/link.json (#4482)

### Bug Fixes
* fix #4398 'hard' was used for link type at one point (#4409)
* fixed "No matches for wildcard '$activate_d/*.fish'" warning (#4415)
* print correct activate/deactivate message for fish shell (#4423)
* fix 'Dist' object has no attribute 'fn' (#4424)
* fix noarch generic and add additional integration test (#4431)
* fix #4425 unknown encoding (#4433)

### Non-User-Facing Changes
* fail CI on conda-build fail (#4405)
* run doctests (#4414)
* make index record mutable again (#4461)
* additional test for conda list --json (#4480)


## 4.3.8 (2017-01-23)

### Bug Fixes
* fix #4309 ignore EXDEV error for directory renames (#4392)
* fix #4393 by force-renaming certain backup files if the path already exists (#4397)


## 4.3.7 (2017-01-20)

### Bug Fixes
* actually revert json output for leaky plan (#4383)
* fix not raising on pre/post-link error (#4382)
* fix find_commands and find_executable for symlinks (#4387)


## 4.3.6 (2017-01-18)

### Bug Fixes
* fix 'Uncaught backoff with errno 41' warning on windows (#4366)
* revert json output for leaky plan (#4349)
* audit os.environ setting (#4360)
* fix #4324 using old dist string instead of dist object (#4361)
* fix #4351 infinite recursion via code in #4120 (#4370)
* fix #4368 conda -h (#4367)
* workaround for symlink race conditions on activate (#4346)


## 4.3.5 (2017-01-17)

### Improvements
* add exception message for corrupt repodata (#4315)

### Bug Fixes
* fix package not being found in cache after download (#4297)
* fix logic for Content-Length mismatch (#4311, #4326)
* use unicode_escape after etag regex instead of utf-8 (#4325)
* fix #4323 central condarc file being ignored (#4327)
* fix #4316 a bug in deactivate (#4316)
* pass target_prefix as env_prefix regardless of is_unlink (#4332)
* pass positional argument 'context' to BasicClobberError (#4335)

### Non-User-Facing Changes
* additional package pinning tests (#4317)


## 4.3.4 (2017-01-13)

### Improvements
* vendor url parsing from urllib3 (#4289)

### Bug Fixes
* fix some bugs in windows multi-user support (#4277)
* fix problems with channels of type <unknown> (#4290)
* include aliases for first command-line argument (#4279)
* fix for multi-line FTP status codes (#4276)

### Non-User-Facing Changes
* make arch in IndexRecord a StringField instead of EnumField
* improve conda-build compatibility (#4266)


## 4.3.3 (2017-01-10)

### Improvements
* respect Cache-Control max-age header for repodata (#4220)
* add 'local_repodata_ttl' configurability (#4240)
* remove questionable "nothing to install" logic (#4237)
* relax channel noarch requirement for 4.3; warn now, raise in future feature release (#4238)
* add additional info to setup.py warning message (#4258)

### Bug Fixes
* remove features properly (#4236)
* do not use `IFS` to find activate/deactivate scripts to source (#4239)
* fix #4235 print message to stderr (#4241)
* fix relative path to python in activate.bat (#4242)
* fix args.channel references (#4245, #4246)
* ensure cache_fn_url right pad (#4255)
* fix #4256 subprocess calls must have env wrapped in str (#4259)


## 4.3.2 (2017-01-06)

### Deprecations/Breaking Changes
* Further refine conda channels specification. To verify if the url of a channel
  represents a valid conda channel, we check that `noarch/repodata.json` and/or
  `noarch/repodata.json.bz2` exist, even if empty. (#3739)

### Improvements
* add new 'path_conflict' and 'clobber' configuration options (#4119)
* separate fetch/extract pass for explicit URLs (#4125)
* update conda homepage to conda.io (#4180)

### Bug Fixes
* fix pre/post unlink/link scripts (#4113)
* fix package version regex and bug in create_link (#4132)
* fix history tracking (#4143)
* fix index creation order (#4131)
* fix #4152 conda env export failure (#4175)
* fix #3779 channel UNC path encoding errors on windows (#4190)
* fix progress bar (#4191)
* use context.channels instead of args.channel (#4199)
* don't use local cached repodata for file:// urls (#4209)

### Non-User-Facing Changes
* xfail anaconda token test if local token is found (#4124)
* fix open-ended test failures relating to python 3.6 release (#4145)
* extend timebomb for test_multi_channel_export (#4169)
* don't unlink dists that aren't in the index (#4130)
* add python 3.6 and new conda-build test targets (#4194)


## 4.3.1 (2016-12-19)

### Improvements
* additional pre-transaction validation (#4090)
* export FileMode enum for conda-build (#4080)
* memoize disk permissions tests (#4091)
* local caching of repodata without remote server calls; new 'repodata_timeout_secs'
  configuration parameter (#4094)
* performance tuning (#4104)
* add additional fields to dist object serialization (#4102)

### Bug Fixes
* fix a noarch install bug on windows (#4071)
* fix a spec mismatch that resulted in python versions getting mixed during packaging (#4079)
* fix rollback linked record (#4092)
* fix #4097 keep split in PREFIX_PLACEHOLDER (#4100)


## 4.3.0 (2016-12-14)  Safety

### New Features
* **Unlink and Link Packages in a Single Transaction**: In the past, conda hasn't always been safe
  and defensive with its disk-mutating actions. It has gleefully clobbered existing files, and
  mid-operation failures leave environments completely broken. In some of the most severe examples,
  conda can appear to "uninstall itself." With this release, the unlinking and linking of packages
  for an executed command is done in a single transaction. If a failure occurs for any reason
  while conda is mutating files on disk, the environment will be returned its previous state.
  While we've implemented some pre-transaction checks (verifying package integrity for example),
  it's impossible to anticipate every failure mechanism. In some circumstances, OS file
  permissions cannot be fully known until an operation is attempted and fails. And conda itself
  is not without bugs. Moving forward, unforeseeable failures won't be catastrophic. (#3833, #4030)

* **Progressive Fetch and Extract Transactions**: Like package unlinking and linking, the
  download and extract phases of package handling have also been given transaction-like behavior.
  The distinction is the rollback on error is limited to a single package. Rather than rolling back
  the download and extract operation for all packages, the single-package rollback prevents the
  need for having to re-download every package if an error is encountered. (#4021, #4030)

* **Generic- and Python-Type Noarch/Universal Packages**: Along with conda-build 2.1.0, a
  noarch/universal type for python packages is officially supported. These are much like universal
  python wheels. Files in a python noarch package are linked into a prefix just like any other
  conda package, with the following additional features
  1. conda maps the `site-packages` directory to the correct location for the python version
     in the environment,
  2. conda maps the python-scripts directory to either $PREFIX/bin or $PREFIX/Scripts depending
     on platform,
  3. conda creates the python entry points specified in the conda-build recipe, and
  4. conda compiles pyc files at install time when prefix write permissions are guaranteed.

  Python noarch packages must be "fully universal."  They cannot have OS- or
  python version-specific dependencies.  They cannot have OS- or python version-specific "scripts"
  files. If these features are needed, traditional conda packages must be used. (#3712)

* **Multi-User Package Caches**: While the on-disk package cache structure has been preserved,
  the core logic implementing package cache handling has had a complete overhaul.  Writable and
  read-only package caches are fully supported. (#4021)

* **Python API Module**: An oft requested feature is the ability to use conda as a python library,
  obviating the need to "shell out" to another python process. Conda 4.3 includes a
  `conda.cli.python_api` module that facilitates this use case. While we maintain the user-facing
  command-line interface, conda commands can be executed in-process. There is also a
  `conda.exports` module to facilitate longer-term usage of conda as a library across conda
  conda releases.  However, conda's python code *is* considered internal and private, subject
  to change at any time across releases. At the moment, conda will not install itself into
  environments other than its original install environment. (#4028)

* **Remove All Locks**:  Locking has never been fully effective in conda, and it often created a
  false sense of security. In this release, multi-user package cache support has been
  implemented for improved safety by hard-linking packages in read-only caches to the user's
  primary user package cache. Still, users are cautioned that undefined behavior can result when
  conda is running in multiple process and operating on the same package caches and/or
  environments. (#3862)

### Deprecations/Breaking Changes
* Conda will refuse to clobber existing files that are not within the unlink instructions of
  the transaction. At the risk of being user-hostile, it's a step forward for conda. We do
  anticipate some growing pains. For example, conda will not clobber packages that have been
  installed with pip (or any other package manager). In other instances, conda packages that
  contain overlapping file paths but are from different package families will not install at
  the same time. The `--force` command line flag is the escape hatch. Using `--force` will
  let your operation proceed, but also makes clear that you want conda to do something it
  considers unsafe.
* Conda signed packages have been removed in 4.3. Vulnerabilities existed. An illusion of security
  is worse than not having the feature at all.  We will be incorporating The Update Framework
  into conda in a future feature release. (#4064)
* Conda 4.4 will drop support for older versions of conda-build.

### Improvements
* create a new "trace" log level enabled by `-v -v -v` or `-vvv` (#3833)
* allow conda to be installed with pip, but only when used as a library/dependency (#4028)
* the 'r' channel is now part of defaults (#3677)
* private environment support for conda (#3988)
* support v1 info/paths.json file (#3927, #3943)
* support v1 info/package_metadata.json (#4030)
* improved solver hint detection, simplified filtering (#3597)
* cache VersionOrder objects to improve performance (#3596)
* fix documentation and typos (#3526, #3572, #3627)
* add multikey configuration validation (#3432)
* some Fish autocompletions (#2519)
* reduce priority for packages removed from the index (#3703)
* add user-agent, uid, gid to conda info (#3671)
* add conda.exports module (#3429)
* make http timeouts configurable (#3832)
* add a pkgs_dirs config parameter (#3691)
* add an 'always_softlink' option (#3870, #3876)
* pre-checks for diskspace, etc for fetch and extract #(4007)
* address #3879 don't print activate message when quiet config is enabled (#3886)
* add zos-z subdir (#4060)
* add elapsed time to HTTP errors (#3942)

### Bug Fixes
* account for the Windows Python 2.7 os.environ unicode aversion (#3363)
* fix link field in record object (#3424)
* anaconda api token bug fix; additional tests (#3673)
* fix #3667 unicode literals and unicode decode (#3682)
* add conda-env entrypoint (#3743)
* fix #3807 json dump on conda config --show --json (#3811)
* fix #3801 location of temporary hard links of index.json (#3813)
* fix invalid yml example (#3849)
* add arm platforms back to subdirs (#3852)
* fix #3771 better error message for assertion errors (#3802)
* fix #3999 spaces in shebang replacement (#4008)
* config --show-sources shouldn't show force by default (#3891)
* fix #3881 don't install conda-env in clones of root (#3899)
* conda-build dist compatibility (#3909)

### Non-User-Facing Changes
* remove unnecessary eval (#3428)
* remove dead install_tar function (#3641)
* apply PEP-8 to conda-env (#3653)
* refactor dist into an object (#3616)
* vendor appdirs; remove conda's dependency on anaconda-client import (#3675)
* revert boto patch from #2380 (#3676)
* move and update ROOT_NO_RM (#3697)
* integration tests for conda clean (#3695, #3699)
* disable coverage on s3 and ftp requests adapters (#3696, #3701)
* github repo hygiene (#3705, #3706)
* major install refactor (#3712)
* remove test timebombs (#4012)
* LinkType refactor (#3882)
* move CrossPlatformStLink and make available as export (#3887)
* make Record immutable (#3965)
* project housekeeping (#3994, #4065)
* context-dependent setup.py files (#4057)


## 4.2.17 (unreleased)

## Improvements
* silence pre-link warning for old noarch 4.2.x backport (#4453)

### Bug Fixes
* remove incorrect elision of delete_prefix_from_linked_data() (#4813)
* fix CB #1825 context clobbering (#4867)
* fix #5101 api->conda regex substitution for Anaconda API channels (#5100)

### Non-User-Facing Changes
* build 4.2.x against conda-build 2.1.2 and enforce passing (#4462)


## 4.2.16 (2017-01-20)

### Improvements
* vendor url parsing from urllib3 (#4289)
* workaround for symlink race conditions on activate (#4346)

### Bug Fixes
* do not replace \ with / in file:// URLs on Windows (#4269)
* include aliases for first command-line argument (#4279)
* fix for multi-line FTP status codes (#4276)
* fix errors with unknown type channels (#4291)
* change sys.exit to raise UpgradeError when info/files not found (#4388)

### Non-User-Facing Changes
* start using doctests in test runs and coverage (#4304)
* additional package pinning tests (#4312)


## 4.2.15 (2017-01-10)

### Improvements
* use 'post' instead of 'dev' for commits according to PEP-440 (#4234)
* do not use IFS to find activate/deactivate scripts to source (#4243)
* fix relative path to python in activate.bat (#4244)

### Bug Fixes
* replace sed with python for activate and deactivate #4257


## 4.2.14 (2017-01-07)

### Improvements
* use install.rm_rf for TemporaryDirectory cleanup (#3425)
* improve handling of local dependency information (#2107)
* add default channels to exports for Windows and Unix (#4103)
* make subdir configurable (#4178)

### Bug Fixes
* fix conda/install.py single-file behavior (#3854)
* fix the api->conda substitution (#3456)
* fix silent directory removal (#3730)
* fix location of temporary hard links of index.json (#3975)
* fix potential errors in multi-channel export and offline clone (#3995)
* fix auxlib/packaging, git hashes are not limited to 7 characters (#4189)
* fix compatibility with requests >=2.12, add pyopenssl as dependency (#4059)
* fix #3287 activate in 4.1-4.2.3 clobbers non-conda PATH changes (#4211)

### Non-User-Facing Changes
* fix open-ended test failures relating to python 3.6 release (#4166)
* allow args passed to cli.main() (#4193, #4200, #4201)
* test against python 3.6 (#4197)


## 4.2.13 (2016-11-22)

### Deprecations/Breaking Changes
* show warning message for pre-link scripts (#3727)
* error and exit for install of packages that require conda minimum version 4.3 (#3726)

### Improvements
* double/extend http timeouts (#3831)
* let descriptive http errors cover more http exceptions (#3834)
* backport some conda-build configuration (#3875)

### Bug Fixes
* fix conda/install.py single-file behavior (#3854)
* fix the api->conda substitution (#3456)
* fix silent directory removal (#3730)
* fix #3910 null check for is_url (#3931)

### Non-User-Facing Changes
* flake8 E116, E121, & E123 enabled (#3883)


## 4.2.12 (2016-11-02)

### Bug Fixes

* fix #3732, #3471, #3744 CONDA_BLD_PATH (#3747)
* fix #3717 allow no-name channels (#3748)
* fix #3738 move conda-env to ruamel_yaml (#3740)
* fix conda-env entry point (#3745 via #3743)
* fix again #3664 trash emptying (#3746)


## 4.2.11 (2016-10-23)

### Improvements
* only try once for windows trash removal (#3698)

### Bug Fixes
* fix anaconda api token bug (#3674)
* fix #3646 FileMode enum comparison (#3683)
* fix #3517 conda install --mkdir (#3684)
* fix #3560 hack anaconda token coverup on conda info (#3686)
* fix #3469 alias envs_path to envs_dirs (#3685)


## 4.2.10 (2016-10-18)

### Improvements
* add json output for `conda info -s` (#3588)
* ignore certain binary prefixes on windows (#3539)
* allow conda config files to have .yaml extensions or 'condarc' anywhere in filename (#3633)

### Bug Fixes
* fix conda-build's handle_proxy_407 import (#3666)
* fix #3442, #3459, #3481, #3531, #3548 multiple networking and auth issues (#3550)
* add back linux-ppc64le subdir support (#3584)
* fix #3600 ensure links are removed when unlinking (#3625)
* fix #3602 search channels by platform (#3629)
* fix duplicated packages when updating environment (#3563)
* fix #3590 exception when parsing invalid yaml (#3593 via #3634)
* fix #3655 a string decoding error (#3656)

### Non-User-Facing Changes
* backport conda.exports module to 4.2.x (#3654)
* travis-ci OSX fix (#3615 via #3657)


## 4.2.9 (2016-09-27)

### Bug Fixes
* fix #3536 conda-env messaging to stdout with --json flag (#3537)
* fix #3525 writing to sys.stdout with --json flag for post-link scripts (#3538)
* fix #3492 make NULL falsey with python 3 (#3524)


## 4.2.8 (2016-09-26)

### Improvements
* add "error" key back to json error output (#3523)

### Bug Fixes
* fix #3453 conda fails with create_default_packages (#3454)
* fix #3455 --dry-run fails (#3457)
* dial down error messages for rm_rf (#3522)
* fix #3467 AttributeError encountered for map config parameter validation (#3521)


## 4.2.7 (2016-09-16)

### Deprecations/Breaking Changes
* revert to 4.1.x behavior of `conda list --export` (#3450, #3451)

### Bug Fixes
* don't add binstar token if it's given in the channel spec (#3427, #3440, #3444)
* fix #3433 failure to remove broken symlinks (#3436)

### Non-User-Facing Changes
* use install.rm_rf for TemporaryDirectory cleanup (#3425)


## 4.2.6 (2016-09-14)

### Improvements
* add support for client TLS certificates (#3419)
* address #3267 allow migration of channel_alias (#3410)
* conda-env version matches conda version (#3422)

### Bug Fixes
* fix #3409 unsatisfiable dependency error message (#3412)
* fix #3408 quiet rm_rf (#3413)
* fix #3407 padding error messaging (#3416)
* account for the Windows Python 2.7 os.environ unicode aversion (#3363 via #3420)


## 4.2.5 (2016-09-08)

### Deprecations/Breaking Changes
* partially revert #3041 giving conda config --add previous --prepend behavior (#3364 via #3370)
* partially revert #2760 adding back conda package command (#3398)

### Improvements
* order output of conda config --show; make --json friendly (#3384 via #3386)
* clean the pid based lock on exception (#3325)
* improve file removal on all platforms (#3280 via #3396)

### Bug Fixes
* fix #3332 allow download urls with :: in them (#3335)
* fix always_yes and not-set argparse args overriding other sources (#3374)
* fix ftp fetch timeout (#3392)
* fix #3307 add try/except block for touch lock (#3326)
* fix CONDA_CHANNELS environment variable splitting (#3390)
* fix #3378 CONDA_FORCE_32BIT environment variable (#3391)
* make conda info channel urls actually give urls (#3397)
* fix cio_test compatibility (#3395 via #3400)


## 4.2.4 (2016-08-18)

### Bug Fixes
* fix #3277 conda list package order (#3278)
* fix channel priority issue with duplicated channels (#3283)
* fix local channel channels; add full conda-build unit tests (#3281)
* fix conda install with no package specified (#3284)
* fix #3253 exporting and importing conda environments (#3286)
* fix priority messaging on conda config --get (#3304)
* fix conda list --export; additional integration tests (#3291)
* fix conda update --all idempotence; add integration tests for channel priority (#3306)

### Non-User-Facing Changes
* additional conda-env integration tests (#3288)


## 4.2.3 (2016-08-11)

### Improvements
* added zsh and zsh.exe to Windows shells (#3257)

### Bug Fixes
* allow conda to downgrade itself (#3273)
* fix breaking changes to conda-build from 4.2.2 (#3265)
* fix empty environment issues with conda and conda-env (#3269)

### Non-User-Facing Changes
* add integration tests for conda-env (#3270)
* add more conda-build smoke tests (#3274)


## 4.2.2 (2016-08-09)

### Improvements
* enable binary prefix replacement on windows (#3262)
* add `--verbose` command line flag (#3237)
* improve logging and exception detail (#3237, #3252)
* do not remove empty environment without asking; raise an error when a named environment
  can't be found (#3222)

### Bug Fixes
* fix #3226 user condarc not available on Windows (#3228)
* fix some bugs in conda config --show* (#3212)
* fix conda-build local channel bug (#3202)
* remove subprocess exiting message (#3245)
* fix comment parsing and channels in conda-env environment.yml (#3258, #3259)
* fix context error with conda-env (#3232)
* fix #3182 conda install silently skipping failed linking (#3184)


## 4.2.1 (2016-08-01)

### Improvements
* improve an error message that can happen during conda install --revision (#3181)
* use clean sys.exit with user choice 'No' (#3196)

### Bug Fixes
* critical fix for 4.2.0 error when no git is on PATH (#3193)
* revert #3171 lock cleaning on exit pending further refinement
* patches for conda-build compatibility with 4.2 (#3187)
* fix a bug in --show-sources output that ignored aliased parameter names (#3189)

### Non-User-Facing Changes
* move scripts in bin to shell directory (#3186)


## 4.2.0 (2016-07-28)  Configuration

### New Features
* **New Configuration Engine**: Configuration and "operating context" are the foundation of
  conda's functionality. Conda now has the ability to pull configuration information from a
  multitude of on-disk locations, including `.d` directories and a `.condarc` file *within*
  a conda environment), along with full `CONDA_` environment variable support. Helpful
  validation errors are given for improperly-specified configuration. Full documentation
  updates pending. (#2537, #3160, #3178)
* **New Exception Handling Engine**: Previous releases followed a pattern of premature exiting
  (with hard calls to `sys.exit()` when exceptional circumstances were encountered. This
  release replaces over 100 `sys.exit` calls with python exceptions.  For conda developers,
  this will result in tests that are easier to write.  For developers using conda, this is a
  first step on a long path toward conda being directly importable.  For conda users, this will
  eventually result in more helpful and descriptive errors messages.
  (#2899, #2993, #3016, #3152, #3045)
* **Empty Environments**: Conda can now create "empty" environments when no initial packages
  are specified, alleviating a common source of confusion. (#3072, #3174)
* **Conda in Private Env**: Conda can now be configured to live within its own private
  environment.  While it's not yet default behavior, this represents a first step toward
  separating the `root` environment into a "conda private" environment and a "user default"
  environment. (#3068)
* **Regex Version Specification**: Regular expressions are now valid version specifiers.
  For example, `^1\.[5-8]\.1$|2.2`. (#2933)

### Deprecations/Breaking Changes
* remove conda init (#2759)
* remove conda package and conda bundle (#2760)
* deprecate conda-env repo; pull into conda proper (#2950, #2952, #2954, #3157, #3163, #3170)
* force use of ruamel_yaml (#2762)
* implement conda config --prepend; change behavior of --add to --append (#3041)
* exit on link error instead of logging it (#2639)

### Improvements
* improve locking (#2962, #2989, #3048, #3075)
* clean up requests usage for fetching packages (#2755)
* remove excess output from conda --help (#2872)
* remove os.remove in update_prefix (#3006)
* better error behavior if conda is spec'd for a non-root environment (#2956)
* scale back try_write function on unix (#3076)

### Bug Fixes
* remove psutil requirement, fixes annoying error message (#3135, #3183)
* fix #3124 add threading lock to memoize (#3134)
* fix a failure with multi-threaded repodata downloads (#3078)
* fix windows file url (#3139)
* address #2800, error with environment.yml and non-default channels (#3164)

### Non-User-Facing Changes
* project structure enhancement (#2929, #3132, #3133, #3136)
* clean up channel handling with new channel model (#3130, #3151)
* add Anaconda Cloud / Binstar auth handler (#3142)
* remove dead code (#2761, #2969)
* code refactoring and additional tests (#3052, #3020)
* remove auxlib from project root (#2931)
* vendor auxlib 0.0.40 (#2932, #2943, #3131)
* vendor toolz 0.8.0 (#2994)
* move progressbar to vendor directory (#2951)
* fix conda.recipe for new quirks with conda-build (#2959)
* move captured function to common module (#3083)
* rename CHANGELOG to md (#3087)


## 4.1.13 (unreleased)

* improve handling of local dependency information, #2107
* show warning message for pre-link scripts, #3727
* error and exit for install of packages that require conda minimum version 4.3, #3726
* fix conda/install.py single-file behavior, #3854
* fix open-ended test failures relating to python 3.6 release, #4167
* fix #3287 activate in 4.1-4.2.3 clobbers non-conda PATH changes, #4211
* fix relative path to python in activate.bat, #4244


## 4.1.12 (2016-09-08)

* fix #2837 "File exists" in symlinked path with parallel activations, #3210
* fix prune option when installing packages, #3354
* change check for placeholder to be more friendly to long PATH, #3349


## 4.1.11 (2016-07-26)

* fix PS1 backup in activate script, #3135 via #3155
* correct resolution for 'handle failures in binstar_client more generally', #3156


## 4.1.10 (2016-07-25)

* ignore symlink failure because of read-only file system, #3055
* backport shortcut tests, #3064
* fix #2979 redefinition of $SHELL variable, #3081
* fix #3060 --clone root --copy exception, #3080


## 4.1.9 (2016-07-20)

* fix #3104, add global BINSTAR_TOKEN_PAT
* handle failures in binstar_client more generally


## 4.1.8 (2016-07-12)

* fix #3004 UNAUTHORIZED for url (null binstar token), #3008
* fix overwrite existing redirect shortcuts when symlinking envs, #3025
* partially revert no default shortcuts, #3032, #3047


## 4.0.11 2016-07-09

* allow auto_update_conda from sysrc, #3015 via #3021


## 4.1.7 (2016-07-07)

* add msys2 channel to defaults on Windows, #2999
* fix #2939 channel_alias issues; improve offline enforcement, #2964
* fix #2970, #2974 improve handling of file:// URLs inside channel, #2976


## 4.1.6 (2016-07-01)

* slow down exp backoff from 1 ms to 100 ms factor, #2944
* set max time on exp_backoff to ~6.5 sec,#2955
* fix #2914 add/subtract from PATH; kill folder output text, #2917
* normalize use of get_index behavior across clone/explicit, #2937
* wrap root prefix check with normcase, #2938


## 4.1.5 (2016-06-29)

* more conservative auto updates of conda #2900
* fix some permissions errors with more aggressive use of move_path_to_trash, #2882
* fix #2891 error if allow_other_channels setting is used, #2896
* fix #2886, #2907 installing a tarball directly from the package cache, #2908
* fix #2681, #2778 reverting #2320 lock behavior changes, #2915


## 4.0.10 (2016-06-29)

* fix #2846 revert the use of UNC paths; shorten trash filenames, #2859 via #2878
* fix some permissions errors with more aggressive use of move_path_to_trash, #2882 via #2894


## 4.1.4 (2016-06-27)

* fix #2846 revert the use of UNC paths; shorten trash filenames, #2859
* fix exp backoff on Windows, #2860
* fix #2845 URL for local file repos, #2862
* fix #2764 restore full path var on win; create to CONDA_PREFIX env var, #2848
* fix #2754 improve listing pip installed packages, #2873
* change root prefix detection to avoid clobbering root activate scripts, #2880
* address #2841 add lowest and highest priority indication to channel config output, #2875
* add SYMLINK_CONDA to planned instructions, #2861
* use CONDA_PREFIX, not CONDA_DEFAULT_ENV for activate.d, #2856
* call scripts with redirect on win; more error checking to activate, #2852


## 4.1.3 (2016-06-23)

* ensure conda-env auto update, along with conda, #2772
* make yaml booleans behave how everyone expects them to, #2784
* use accept-encoding for repodata; prefer repodata.json to repodata.json.bz2, #2821
* additional integration and regression tests, #2757, #2774, #2787
* add offline mode to printed info; use offline flag when grabbing channels, #2813
* show conda-env version in conda info, #2819
* adjust channel priority superseded list, #2820
* support epoch ! characters in command line specs, #2832
* accept old default names and new ones when canonicalizing channel URLs #2839
* push PATH, PS1 manipulation into shell scripts, #2796
* fix #2765 broken source activate without arguments, #2806
* fix standalone execution of install.py, #2756
* fix #2810 activating conda environment broken with git bash on Windows, #2795
* fix #2805, #2781 handle both file-based channels and explicit file-based URLs, #2812
* fix #2746 conda create --clone of root, #2838
* fix #2668, #2699 shell recursion with activate #2831


## 4.1.2 (2016-06-17)

* improve messaging for "downgrades" due to channel priority, #2718
* support conda config channel append/prepend, handle duplicates, #2730
* remove --shortcuts option to internal CLI code, #2723
* fix an issue concerning space characters in paths in activate.bat, #2740
* fix #2732 restore yes/no/on/off for booleans on the command line, #2734
* fix #2642 tarball install on Windows, #2729
* fix #2687, #2697 WindowsError when creating environments on Windows, #2717
* fix #2710 link instruction in conda create causes TypeError, #2715
* revert #2514, #2695, disabling of .netrc files, #2736
* revert #2281 printing progress bar to terminal, #2707


## 4.1.1 (2016-06-16)

* add auto_update_conda config parameter, #2686
* fix #2669 conda config --add channels can leave out defaults, #2670
* fix #2703 ignore activate symlink error if links already exist, #2705
* fix #2693 install duplicate packages with older version of Anaconda, #2701
* fix #2677 respect HTTP_PROXY, #2695
* fix #2680 broken fish integration, #2685, #2694
* fix an issue with conda never exiting, #2689
* fix #2688 explicit file installs, #2708
* fix #2700 conda list UnicodeDecodeError, #2706


## 4.0.9 (2016-06-15)

* add auto_update_conda config parameter, #2686


## 4.1.0 (2016-06-14)  Channel Priority

* clean up activate and deactivate scripts, moving back to conda repo, #1727,
  #2265, #2291, #2473, #2501, #2484
* replace pyyaml with ruamel_yaml, #2283, #2321
* better handling of channel collisions, #2323, #2369 #2402, #2428
* improve listing of pip packages with conda list, #2275
* re-license progressbar under BSD 3-clause, #2334
* reduce the amount of extraneous info in hints, #2261
* add --shortcuts option to install shortcuts on windows, #2623
* skip binary replacement on windows, #2630
* don't show channel urls by default in conda list, #2282
* package resolution and solver tweaks, #2443, #2475, #2480
* improved version & build matching, #2442, #2488
* print progress to the terminal rather than stdout, #2281
* verify version specs given on command line are valid, #2246
* fix for try_write function in case of odd permissions, #2301
* fix a conda search --spec error, #2343
* update User-Agent for conda connections, #2347
* remove some dead code paths, #2338, #2374
* fixes a thread safety issue with http requests, #2377, #2383
* manage BeeGFS hard-links non-POSIX configuration, #2355
* prevent version downgrades during removes, #2394
* fix conda info --json, #2445
* truncate shebangs over 127 characters using /usr/bin/env, #2479
* extract packages to a temporary directory then rename, #2425, #2483
* fix help in install, #2460
* fix re-install bug when sha1 differs, #2507
* fix a bug with file deletion, #2499
* disable .netrc files, #2514
* dont fetch index on remove --all, #2553
* allow track_features to be a string *or* a list in .condarc, #2541
* fix #2415 infinite recursion in invalid_chains, #2566
* allow channel_alias to be different than binstar, #2564


## 4.0.8 (2016-06-03)

* fix a potential problem with moving files to trash, #2587


## 4.0.7 (2016-05-26)

* workaround for boto bug, #2380


## 4.0.6 (2016-05-11)

* log "custom" versions as updates rather than downgrades, #2290
* fixes a TypeError exception that can occur on install/update, #2331
* fixes an error on Windows removing files with long path names, #2452


## 4.0.5 (2016-03-16)

* improved help documentation for install, update, and remove, #2262
* fixes #2229 and #2250 related to conda update errors on Windows, #2251
* fixes #2258 conda list for pip packages on Windows, #2264


## 4.0.4 (2016-03-10)

* revert #2217 closing request sessions, #2233


## 4.0.3 (2016-03-10)

* adds a `conda clean --all` feature, #2211
* solver performance improvements, #2209
* fixes conda list for pip packages on windows, #2216
* quiets some logging for package downloads under python 3, #2217
* more urls for `conda list --explicit`, #1855
* prefer more "latest builds" for more packages, #2227
* fixes a bug with dependency resolution and features, #2226


## 4.0.2 (2016-03-08)

* fixes track_features in ~/.condarc being a list, see also #2203
* fixes incorrect path in lock file error #2195
* fixes issues with cloning environments, #2193, #2194
* fixes a strange interaction between features and versions, #2206
* fixes a bug in low-level SAT clause generation creating a
  preference for older versions, #2199


## 4.0.1 (2016-03-07)

* fixes an install issue caused by md5 checksum mismatches, #2183
* remove auxlib build dependency, #2188


## 4.0.0 (2016-03-04)  Solver

* The solver has been retooled significantly. Performance
  should be improved in most circumstances, and a number of issues
  involving feature conflicts should be resolved.
* `conda update <package>` now handles depedencies properly
  according to the setting of the "update_deps" configuration:
      --update-deps: conda will also update any dependencies as needed
                     to install the latest verison of the requrested
                     packages.  The minimal set of changes required to
                     achieve this is sought.
      --no-update-deps: conda will update the packages *only* to the
                     extent that no updates to the dependencies are
                     required
  The previous behavior, which would update the packages without regard to
  their dependencies, could result in a broken configuration, and has been
  removed.
* Conda finally has an official logo.
* Fix `conda clean --packages` on Windows, #1944
* Conda sub-commands now support dashes in names, #1840


3.19.4 (unreleased):
--------------------
  * improve handling of local dependency information, #2107
  * use install.rm_rf for TemporaryDirectory cleanup, #3425
  * fix the api->conda substitution, #3456
  * error and exit for install of packages that require conda minimum version 4.3, #3726
  * show warning message for pre-link scripts, #3727
  * fix silent directory removal, #3730
  * fix conda/install.py single-file behavior, #3854


2016-02-19   3.19.3:
--------------------
  * fix critical issue, see #2106


2016-02-19   3.19.2:
--------------------
  * add basic activate/deactivate, conda activate/deactivate/ls for fish,
    see #545
  * remove error when CONDA_FORCE_32BIT is set on 32-bit systems, #1985
  * suppress help text for --unknown option, #2051
  * fix issue with conda create --clone post-link scripts, #2007
  * fix a permissions issue on windows, #2083


2016-02-01   3.19.1:
--------------------
  * resolve.py: properly escape periods in version numbers, #1926
  * support for pinning Lua by default, #1934
  * remove hard-coded test URLs, a module cio_test is now expected when
    CIO_TEST is set


2015-12-17   3.19.0:
--------------------
  * OpenBSD 5.x support, #1891
  * improve install CLI to make Miniconda -f work, #1905


2015-12-10   3.18.9:
--------------------
  * allow chaning default_channels (only applies to "system" condarc), from
    from CLI, #1886
  * improve default for --show-channel-urls in conda list, #1900


2015-12-03   3.18.8:
--------------------
  * always attempt to delete files in rm_rf, #1864


2015-12-02   3.18.7:
--------------------
  * simplify call to menuinst.install()
  * add menuinst as dependency on Windows
  * add ROOT_PREFIX to post-link (and pre_unlink) environment


2015-11-19   3.18.6:
--------------------
  * improve conda clean when user lacks permissions, #1807
  * make show_channel_urls default to True, #1771
  * cleaner write tests, #1735
  * fix documentation, #1709
  * improve conda clean when directories don't exist, #1808


2015-11-11   3.18.5:
--------------------
  * fix bad menuinst exception handling, #1798
  * add workaround for unresolved dependencies on Windows


2015-11-09   3.18.4:
--------------------
  * allow explicit file to contain MD5 hashsums
  * add --md5 option to "conda list --explicit"
  * stop infinite recursion during certain resolve operations, #1749
  * add dependencies even if strictness == 3, #1766


2015-10-15   3.18.3:
--------------------
  * added a pruning step for more efficient solves, #1702
  * disallow conda-env to be installed into non-root environment
  * improve error output for bad command input, #1706
  * pass env name and setup cmd to menuinst, #1699


2015-10-12   3.18.2:
--------------------
  * add "conda list --explicit" which contains the URLs of all conda packages
    to be installed, and can used with the install/create --file option, #1688
  * fix a potential issue in conda clean
  * avoid issues with LookupErrors when updating Python in the root
    environment on Windows
  * don't fetch the index from the network with conda remove
  * when installing conda packages directly, "conda install <pkg>.tar.bz2",
    unlink any installed package with that name (not just the installed one)
  * allow menu items to be installed in non-root env, #1692


2015-09-28   3.18.1:
--------------------
  * fix: removed reference to win_ignore_root in plan module


2015-09-28   3.18.0:
--------------------
  * allow Python to be updated in root environment on Windows, #1657
  * add defaults to specs after getting pinned specs (allows to pin a
    different version of Python than what is installed)
  * show what older versions are in the solutions in the resolve debug log
  * fix some issues with Python 3.5
  * respect --no-deps when installing from .tar or .tar.bz2
  * avoid infinite recursion with NoPackagesFound and conda update --all --file
  * fix conda update --file
  * toposort: Added special case to remove 'pip' dependency from 'python'
  * show dotlog messages during hint generation with --debug
  * disable the max_only heuristic during hint generation
  * new version comparison algorithm, which consistently compares any version
    string, and better handles version strings using things like alpha, beta,
    rc, post, and dev. This should remove any inconsistent version comparison
    that would lead to conda installing an incorrect version.
  * use the trash in rm_rf, meaning more things will get the benefit of the
    trash system on Windows
  * add the ability to pass the --file argument multiple times
  * add conda upgrade alias for conda update
  * add update_dependencies condarc option and --update-deps/--no-update-deps
    command line flags
  * allow specs with conda update --all
  * add --show-channel-urls and --no-show-channel-urls command line options
  * add always_copy condarc option
  * conda clean properly handles multiple envs directories. This breaks
    backwards compatibility with some of the --json output. Some of the old
    --json keys are kept for backwards compatibility.


2015-09-11   3.17.0:
--------------------
  * add windows_forward_slashes option to walk_prefix(), see #1513
  * add ability to set CONDA_FORCE_32BIT environment variable, it should
    should only be used when running conda-build, #1555
  * add config option to makes the python dependency on pip optional, #1577
  * fix an UnboundLocalError
  * print note about pinned specs in no packages found error
  * allow wildcards in AND-connected version specs
  * print pinned specs to the debug log
  * fix conda create --clone with create_default_packages
  * give a better error when a proxy isn't found for a given scheme
  * enable running 'conda run' in offline mode
  * fix issue where hardlinked cache contents were being overwritten
  * correctly skip packages whose dependencies can't be found with conda
    update --all
  * use clearer terminology in -m help text.
  * use splitlines to break up multiple lines throughout the codebase
  * fix AttributeError with SSLError


2015-08-10   3.16.0:
--------------------
  * rename binstar -> anaconda, see #1458
  * fix --use-local when the conda-bld directory doesn't exist
  * fixed --offline option when using "conda create --clone", see #1487
  * don't mask recursion depth errors
  * add conda search --reverse-dependency
  * check whether hardlinking is available before linking when
    using "python install.py --link" directly, see #1490
  * don't exit nonzero when installing a package with no dependencies
  * check which features are installed in an environment via track_features,
    not features
  * set the verify flag directly on CondaSession (fixes conda skeleton not
    respecting the ssl_verify option)


2015-07-23   3.15.1:
--------------------
  * fix conda with older versions of argcomplete
  * restore the --force-pscheck option as a no-op for backwards
    compatibility


2015-07-22   3.15.0:
--------------------
  * sort the output of conda info package correctly
  * enable tab completion of conda command extensions using
    argcomplete. Command extensions that import conda should use
    conda.cli.conda_argparse.ArgumentParser instead of
    argparse.ArgumentParser. Otherwise, they should enable argcomplete
    completion manually.
  * allow psutil and pycosat to be updated in the root environment on Windows
  * remove all mentions of pscheck. The --force-pscheck flag has been removed.
  * added support for S3 channels
  * fix color issues from pip in conda list on Windows
  * add support for other machine types on Linux, in particular ppc64le
  * add non_x86_linux_machines set to config module
  * allow ssl_verify to accept strings in addition to boolean values in condarc
  * enable --set to work with both boolean and string values


2015-06-29   3.14.1:
--------------------
  * make use of Crypto.Signature.PKCS1_PSS module, see #1388
  * note when features are being used in the unsatisfiable hint


2015-06-16   3.14.0:
--------------------
  * add ability to verify signed packages, see #1343 (and conda-build #430)
  * fix issue when trying to add 'pip' dependency to old python packages
  * provide option "conda info --unsafe-channels" for getting unobscured
    channel list, #1374


2015-06-04   3.13.0:
--------------------
  * avoid the Windows file lock by moving files to a trash directory, #1133
  * handle env dirs not existing in the Environments completer
  * rename binstar.org -> anaconda.org, see #1348
  * speed up 'source activate' by ~40%


2015-05-05   3.12.0:
--------------------
  * correctly allow conda to update itself
  * print which file leads to the "unable to remove file" error on Windows
  * add support for the no_proxy environment variable, #1171
  * add a much faster hint generation for unsatisfiable packages, which is now
    always enabled (previously it would not run if there were more than ten
    specs). The new hint only gives one set of conflicting packages, rather
    than all sets, so multiple passes may be necessary to fix such issues
  * conda extensions that import conda should use
    conda.cli.conda_argparser.ArgumentParser instead of
    argparse.ArgumentParser to conform to the conda help guidelines (e.g., all
    help messages should be capitalized with periods, and the options should
    be preceded by "Options:" for the sake of help2man).
  * add confirmation dialog to conda remove. Fixes conda remove --dry-run.


2015-04-22   3.11.0:
--------------------
  * fix issue where forced update on Windows could cause a package to break
  * remove detection of running processes that might conflict
  * deprecate --force-pscheck (now a no-op argument)
  * make conda search --outdated --names-only work, fixes #1252
  * handle the history file not having read or write permissions better
  * make multiple package resolutions warning easier to read
  * add --full-name to conda list
  * improvements to command help


2015-04-06   3.10.1:
--------------------
  * fix logic in @memoized for unhashable args
  * restored json cache of repodata, see #1249
  * hide binstar tokens in conda info --json
  * handle CIO_TEST='2 '
  * always find the solution with minimal number of packages, even if there
    are many solutions
  * allow comments at the end of the line in requirement files
  * don't update the progressbar until after the item is finished running
  * add conda/<version> to HTTP header User-Agent string


2015-03-12   3.10.0:
--------------------
  * change default repo urls to be https
  * add --offline to conda search
  * add --names-only and --full-name to conda search
  * add tab completion for packages to conda search


2015-02-24   3.9.1:
-------------------
  * pscheck: check for processes in the current environment, see #1157
  * don't write to the history file if nothing has changed, see #1148
  * conda update --all installs packages without version restrictions (except
    for Python), see #1138
  * conda update --all ignores the anaconda metapackage, see #1138
  * use forward slashes for file urls on Windows
  * don't symlink conda in the root environment from activate
  * use the correct package name in the progress bar info
  * use json progress bars for unsatisfiable dependencies hints
  * don't let requests decode gz files when downloaded


2015-02-16   3.9.0:
-------------------
  * remove (de)activation scripts from conda, those are now in conda-env
  * pip is now always added as a Python dependency
  * allow conda to be installed into environments which start with _
  * add argcomplete tab completion for environments with the -n flag, and for
    package names with install, update, create, and remove


2015-02-03   3.8.4:
-------------------
  * copy (de)activate scripts from conda-env
  * Add noarch (sub) directory support


2015-01-28   3.8.3:
-------------------
  * simplified how ROOT_PREFIX is obtained in (de)activate


2015-01-27   3.8.2:
-------------------
  * add conda clean --source-cache to clean the conda build source caches
  * add missing quotes in (de)activate.bat, fixes problem in Windows when
    conda is installed into a directory with spaces
  * fix conda install --copy


2015-01-23   3.8.1:
-------------------
  * add missing utf-8 decoding, fixes Python 3 bug when icondata to json file


2015-01-22   3.8.0:
-------------------
  * move active script into conda-env, which is now a new dependency
  * load the channel urls in the correct order when using concurrent.futures
  * add optional 'icondata' key to json files in conda-meta directory, which
    contain the base64 encoded png file or the icon
  * remove a debug print statement


2014-12-18   3.7.4:
-------------------
  * add --offline option to install, create, update and remove commands, and
    also add ability to set "offline: True" in condarc file
  * add conda uninstall as alias for conda remove
  * add conda info --root
  * add conda.pip module
  * fix CONDARC pointing to non-existing file, closes issue #961
  * make update -f work if the package is already up-to-date
  * fix possible TypeError when printing an error message
  * link packages in topologically sorted order (so that pre-link scripts can
    assume that the dependencies are installed)
  * add --copy flag to install
  * prevent the progressbar from crashing conda when fetching in some
    situations


2014-11-05   3.7.3:
-------------------
  * conda install from a local conda package (or a tar fill which
    contains conda packages), will now also install the dependencies
    listed by the installed packages.
  * add SOURCE_DIR environment variable in pre-link subprocess
  * record all created environments in ~/.conda/environments.txt


2014-10-31   3.7.2:
-------------------
  * only show the binstar install message once
  * print the fetching repodata dot after the repodata is fetched
  * write the install and remove specs to the history file
  * add '-y' as an alias to '--yes'
  * the `--file` option to conda config now defaults to
    os.environ.get('CONDARC')
  * some improvements to documentation (--help output)
  * add user_rc_path and sys_rc_path to conda info --json
  * cache the proxy username and password
  * avoid warning about conda in pscheck
  * make ~/.conda/envs the first user envs dir


2014-10-07   3.7.1:
-------------------
  * improve error message for forgetting to use source with activate and
    deactivate, see issue #601
  * don't allow to remove the current environment, see issue #639
  * don't fail if binstar_client can't be imported for other reasons,
    see issue #925
  * allow spaces to be contained in conda run
  * only show the conda install binstar hint if binstar is not installed
  * conda info package_spec now gives detailed info on packages. conda info
    path has been removed, as it is duplicated by conda package -w path.


2014-09-19   3.7.0:
-------------------
  * faster algorithm for --alt-hint
  * don't allow channel_alias with allow_other_channels: false if it is set in
    the system .condarc
  * don't show long "no packages found" error with update --all
  * automatically add the Binstar token to urls when the binstar client is
    installed and logged in
  * carefully avoid showing the binstar token or writing it to a file
  * be more careful in conda config about keys that are the wrong type
  * don't expect directories starting with conda- to be commands
  * no longer recommend to run conda init after pip installing conda. A pip
    installed conda will now work without being initialized to create and
    manage other environments
  * the rm function on Windows now works around access denied errors
  * fix channel urls now showing with conda list with show_channel_urls set to
    true


2014-09-08   3.6.4:
-------------------
  * fix removing packages that aren't in the channels any more
  * Pretties output for --alt-hint


2014-09-04   3.6.3:
-------------------
  * skip packages that can't be found with update --all
  * add --use-local to search and remove
  * allow --use-local to be used along with -c (--channels) and
    --override-channels. --override-channels now requires either -c or
    --use-local
  * allow paths in has_prefix to be quoted, to allow for spaces in paths on
    Windows
  * retain Unix style path separators for prefixes in has_prefix on
    Windows (if the placeholder path uses /, replace it with a path that uses
    /, not \)
  * fix bug in --use-local due to API changes in conda-build
  * include user site directories in conda info -s
  * make binary has_prefix replacement work with spaces after the prefix
  * make binary has_prefix replacement replace multiple occurrences of the
    placeholder in the same null-terminated string
  * don't show packages from other platforms as installed or cached in conda
    search
  * be more careful about not warning about conda itself in pscheck
  * Use a progress bar for the unsatisfiable packages hint generation
  * Don't use TemporaryFile in try_write, as it is too slow when it fails
  * Ignore InsecureRequestWarning when ssl_verify is False
  * conda remove removes features tracked by removed packages in
    track_features


2014-08-20   3.6.2:
-------------------
  * add --use-index-cache to conda remove
  * fix a bug where features (like mkl) would be selected incorrectly
  * use concurrent.future.ThreadPool to fetch package metadata asynchronously
    in Python 3.
  * do the retries in rm_rf on every platform
  * use a higher cutoff for package name misspellings
  * allow changing default channels in "system" .condarc


2014-08-13   3.6.1:
-------------------
  * add retries to download in fetch module
  * improved error messages for missing packages
  * more robust rm_rf on Windows
  * print multiline help for subcommands correctly


2014-08-11   3.6.0:
-------------------
  * correctly check if a package can be hard-linked if it isn't extracted yet
  * change how the package plan is printed to better show what is new,
    updated, and downgraded
  * use suggest_normalized_version in the resolve module. Now versions like
    1.0alpha that are not directly recognized by verlib's NormalizedVersion
    are supported better
  * conda run command, to run apps and commands from packages
  * more complete --json API. Every conda command should fully support --json
    output now.
  * show the conda_build and requests versions in conda info
  * include packages from setup.py develop in conda list (with use_pip)
  * raise a warning instead of dying when the history file is invalid
  * use urllib.quote on the proxy password
  * make conda search --outdated --canonical work
  * pin the Python version during conda init
  * fix some metadata that is written for Python during conda init
  * allow comments in a pinned file
  * allow installing and updating menuinst on Windows
  * allow conda create with both --file and listed packages
  * better handling of some nonexistent packages
  * fix command line flags in conda package
  * fix a bug in the ftp adapter


2014-06-10   3.5.5:
-------------------
  * remove another instance pycosat version detection, which fails on
    Windows, see issue #761


2014-06-10   3.5.4:
-------------------
  * remove pycosat version detection, which fails on Windows, see issue #761


2014-06-09   3.5.3:
-------------------
  * fix conda update to correctly not install packages that are already
    up-to-date
  * always fail with connection error in download
  * the package resolution is now much faster and uses less memory
  * add ssl_verify option in condarc to allow ignoring SSL certificate
    verification, see issue #737


2014-05-27   3.5.2:
-------------------
  * fix bug in activate.bat and deactivate.bat on Windows


2014-05-26   3.5.1:
-------------------
  * fix proxy support - conda now prompts for proxy username and password
    again
  * fix activate.bat on Windows with spaces in the path
  * update optional psutil dependency was updated to psutil 2.0 or higher


2014-05-15   3.5.0:
-------------------
  * replace use of urllib2 with requests. requests is now a hard dependency of
    conda.
  * add ability to only allow system-wise specified channels
  * hide binstar from output of conda info


2014-05-05   3.4.3:
-------------------
  * allow prefix replacement in binary files, see issue #710
  * check if creating hard link is possible and otherwise copy,
    during install
  * allow circular dependencies


2014-04-21   3.4.2:
-------------------
  * conda clean --lock: skip directories that don't exist, fixes #648
  * fixed empty history file causing crash, issue #644
  * remove timezone information from history file, fixes issue #651
  * fix PackagesNotFound error for missing recursive dependencies
  * change the default for adding cache from the local package cache -
    known is now the default and the option to use index metadata from the
    local package cache is --unknown
  * add --alt-hint as a method to get an alternate form of a hint for
    unsatisfiable packages
  * add conda package --ls-files to list files in a package
  * add ability to pin specs in an environment. To pin a spec, add a file
    called pinned to the environment's conda-meta directory with the specs to
    pin. Pinned specs are always kept installed, unless the --no-pin flag is
    used.
  * fix keyboard interrupting of external commands. Now keyboard interupting
    conda build correctly removes the lock file
  * add no_link ability to conda, see issue #678


2014-04-07   3.4.1:
-------------------
  * always use a pkgs cache directory associated with an envs directory, even
    when using -p option with an arbitrary a prefix which is not inside an
    envs dir
  * add setting of PYTHONHOME to conda info --system
  * skip packages with bad metadata


2014-04-02   3.4.0:
-------------------
  * added revision history to each environment:
      - conda list --revisions
      - conda install --revision
      - log is stored in conda-meta/history
  * allow parsing pip-style requirement files with --file option and in command
    line arguments, e.g. conda install 'numpy>=1.7', issue #624
  * fix error message for --file option when file does not exist
  * allow DEFAULTS in CONDA_ENVS_PATH, which expands to the defaults settings,
    including the condarc file
  * don't install a package with a feature (like mkl) unless it is
    specifically requested (i.e., that feature is already enabled in that
    environment)
  * add ability to show channel URLs when displaying what is going to be
    downloaded by setting "show_channel_urls: True" in condarc
  * fix the --quiet option
  * skip packages that have dependencies that can't be found


2014-03-24   3.3.2:
-------------------
  * fix the --file option
  * check install arguments before fetching metadata
  * fix a printing glitch with the progress bars
  * give a better error message for conda clean with no arguments
  * don't include unknown packages when searching another platform


2014-03-19   3.3.1:
-------------------
  * Fix setting of PS1 in activate.
  * Add conda update --all.
  * Allow setting CONDARC=' ' to use no condarc.
  * Add conda clean --packages.
  * Don't include bin/conda, bin/activate, or bin/deactivate in conda
    package.


2014-03-18   3.3.0:
-------------------
  * allow new package specification, i.e. ==, >=, >, <=, <, != separated
    by ',' for example: >=2.3,<3.0
  * add ability to disable self update of conda, by setting
    "self_update: False" in .condarc
  * Try installing packages using the old way of just installing the maximum
    versions of things first. This provides a major speedup of solving the
    package specifications in the cases where this scheme works.
  * Don't include python=3.3 in the specs automatically for the Python 3
    version of conda.  This allows you to do "conda create -n env package" for
    a package that only has a Python 2 version without specifying
    "python=2". This change has no effect in Python 2.
  * Automatically put symlinks to conda, activate, and deactivate in each
    environment on Unix.
  * On Unix, activate and deactivate now remove the root environment from the
    PATH. This should prevent "bleed through" issues with commands not
    installed in the activated environment but that are installed in the root
    environment. If you have "setup.py develop" installed conda on Unix, you
    should run this command again, as the activate and deactivate scripts have
    changed.
  * Begin work to support Python 3.4.
  * Fix a bug in version comparison
  * Fix usage of sys.stdout and sys.stderr in environments like pythonw on
    Windows where they are nonstandard file descriptors.


2014-03-12   3.2.1:
-------------------
  * fix installing packages with irrational versions
  * fix installation in the api
  * use a logging handler to print the dots


2014-03-11   3.2.0:
-------------------
  * print dots to the screen for progress
  * move logic functions from resolve to logic module


2014-03-07   3.2.0a1:
---------------------
  * conda now uses pseudo-boolean constraints in the SAT solver. This allows
    it to search for all versions at once, rather than only the latest (issue
    #491).
  * Conda contains a brand new logic submodule for converting pseudo-boolean
    constraints into SAT clauses.


2014-03-07   3.1.1:
-------------------
  * check if directory exists, fixed issue #591


2014-03-07   3.1.0:
-------------------
  * local packages in cache are now added to the index, this may be disabled
    by using the --known option, which only makes conda use index metadata
    from the known remote channels
  * add --use-index-cache option to enable using cache of channel index files
  * fix ownership of files when installing as root on Linux
  * conda search: add '.' symbol for extracted (cached) packages


2014-02-20   3.0.6:
-------------------
  * fix 'conda update' taking build number into account


2014-02-17   3.0.5:
-------------------
  * allow packages from create_default_packages to be overridden from the
    command line
  * fixed typo install.py, issue #566
  * try to prevent accidentally installing into a non-root conda environment


2014-02-14   3.0.4:
-------------------
  * conda update: don't try to update packages that are already up-to-date


2014-02-06   3.0.3:
-------------------
  * improve the speed of clean --lock
  * some fixes to conda config
  * more tests added
  * choose the first solution rather than the last when there are more than
    one, since this is more likely to be the one you want.


2014-02-03   3.0.2:
-------------------
  * fix detection of prefix being writable


2014-01-31   3.0.1:
-------------------
  * bug: not having track_features in condarc now uses default again
  * improved test suite
  * remove numpy version being treated special in plan module
  * if the post-link.(bat|sh) fails, don't treat it as though it installed,
    i.e. it is not added to conda-meta
  * fix activate if CONDA_DEFAULT_ENV is invalid
  * fix conda config --get to work with list keys again
  * print the total download size
  * fix a bug that was preventing conda from working in Python 3
  * add ability to run pre-link script, issue #548


2014-01-24   3.0.0:
-------------------
  * removed build, convert, index, and skeleton commands, which are now
    part of the conda-build project: https://github.com/conda/conda-build
  * limited pip integration to `conda list`, that means
    `conda install` no longer calls `pip install` # !!!
  * add ability to call sub-commands named 'conda-x'
  * The -c flag to conda search is now shorthand for --channel, not
    --canonical (this is to be consistent with other conda commands)
  * allow changing location of .condarc file using the CONDARC environment
    variable
  * conda search now shows the channel that the package comes from
  * conda search has a new --platform flag for searching for packages in other
    platforms.
  * remove condarc warnings: issue #526#issuecomment-33195012


2014-01-17   2.3.1:
-------------------
  * add ability create info/no_softlink
  * add conda convert command to convert non-platform-dependent packages from
    one platform to another (experimental)
  * unify create, install, and update code. This adds many features to create
    and update that were previously only available to install. A backwards
    incompatible change is that conda create -f now means --force, not
    --file.


2014-01-16   2.3.0:
-------------------
  * automatically prepend http://conda.binstar.org/ (or the value of
    channel_alias in the .condarc file) to channels whenever the
    channel is not a URL or the word 'defaults or 'system'
  * recipes made with the skeleton pypi command will use setuptools instead of
    distribute
  * re-work the setuptools dependency and entry_point logic so that
    non console_script entry_points for packages with a dependency on
    setuptools will get correct build script with conda skeleton pypi
  * add -m, --mkdir option to conda install
  * add ability to disable soft-linking


2014-01-06   2.2.8:
-------------------
  * add check for chrpath (on Linux) before build is started, see issue #469
  * conda build: fixed ELF headers not being recognized on Python 3
  * fixed issues: #467, #476


2014-01-02   2.2.7:
-------------------
  * fixed bug in conda build related to lchmod not being available on all
    platforms


2013-12-31   2.2.6:
-------------------
  * fix test section for automatic recipe creation from pypi
    using --build-recipe
  * minor Py3k fixes for conda build on Linux
  * copy symlinks as symlinks, issue #437
  * fix explicit install (e.g. from output of `conda list -e`) in root env
  * add pyyaml to the list of packages which can not be removed from root
    environment
  * fixed minor issues: #365, #453


2013-12-17   2.2.5:
-------------------
  * conda build: move broken packages to conda-bld/broken
  * conda config: automatically add the 'defaults' channel
  * conda build: improve error handling for invalid recipe directory
  * add ability to set build string, issue #425
  * fix LD_RUN_PATH not being set on Linux under Python 3,
    see issue #427, thanks peter1000


2013-12-10   2.2.4:
-------------------
  * add support for execution with the -m switch (issue #398), i.e. you
    can execute conda also as: python -m conda
  * add a deactivate script for windows
  * conda build adds .pth-file when it encounters an egg (TODO)
  * add ability to preserve egg directory when building using
        build/preserve_egg_dir: True
  * allow track_features in ~/.condarc
  * Allow arbitrary source, issue #405
  * fixed minor issues: #393, #402, #409, #413


2013-12-03   2.2.3:
-------------------
  * add "foreign mode", i.e. disallow install of certain packages when
    using a "foreign" Python, such as the system Python
  * remove activate/deactivate from source tarball created by sdist.sh,
    in order to not overwrite activate script from virtualenvwrapper


2013-11-27   2.2.2:
-------------------
  * remove ARCH environment variable for being able to change architecture
  * add PKG_NAME, PKG_VERSION to environment when running build.sh,
    .<name>-post-link.sh and .<name>-pre-unlink.sh


2013-11-15   2.2.1:
-------------------
  * minor fixes related to make conda pip installable
  * generated conda meta-data missing 'files' key, fixed issue #357


2013-11-14   2.2.0:
-------------------
  * add conda init command, to allow installing conda via pip
  * fix prefix being replaced by placeholder after conda build on Unix
  * add 'use_pip' to condarc configuration file
  * fixed activate on Windows to set CONDA_DEFAULT_ENV
  * allow setting "always_yes: True" in condarc file, which implies always
    using the --yes option whenever asked to proceed


2013-11-07   2.1.0:
-------------------
  * fix rm_egg_dirs so that the .egg_info file can be a zip file
  * improve integration with pip
      * conda list now shows pip installed packages
      * conda install will try to install via "pip install" if no
        conda package is available (unless --no-pip is provided)
      * conda build has a new --build-recipe option which
        will create a recipe (stored in <root>/conda-recipes) from pypi
        then build a conda package (and install it)
      * pip list and pip install only happen if pip is installed
  * enhance the locking mechanism so that conda can call itself in the same
    process.


2013-11-04   2.0.4:
-------------------
  * ensure lowercase name when generating package info, fixed issue #329
  * on Windows, handle the .nonadmin files


2013-10-28   2.0.3:
-------------------
  * update bundle format
  * fix bug when displaying packages to be downloaded (thanks Crystal)


2013-10-27   2.0.2:
-------------------
  * add --index-cache option to clean command, see issue #321
  * use RPATH (instead of RUNPATH) when building packages on Linux


2013-10-23   2.0.1:
-------------------
  * add --no-prompt option to conda skeleton pypi
  * add create_default_packages to condarc (and --no-default-packages option
    to create command)


2013-10-01   2.0.0:
-------------------
  * added user/root mode and ability to soft-link across filesystems
  * added create --clone option for copying local environments
  * fixed behavior when installing into an environment which does not
    exist yet, i.e. an error occurs
  * fixed install --no-deps option
  * added --export option to list command
  * allow building of packages in "user mode"
  * regular environment locations now used for build and test
  * add ability to disallow specification names
  * add ability to read help messages from a file when install location is RO
  * restore backwards compatibility of share/clone for conda-api
  * add new conda bundle command and format
  * pass ARCH environment variable to build scripts
  * added progress bar to source download for conda build, issue #230
  * added ability to use url instead of local file to conda install --file
    and conda create --file options


2013-09-06   1.9.1:
-------------------
  * fix bug in new caching of repodata index


2013-09-05   1.9.0:
-------------------
  * add caching of repodata index
  * add activate command on Windows
  * add conda package --which option, closes issue 163
  * add ability to install file which contains multiple packages, issue 256
  * move conda share functionality to conda package --share
  * update documentation
  * improve error messages when external dependencies are unavailable
  * add implementation for issue 194: post-link or pre-unlink may append
    to a special file ${PREFIX}/.messages.txt for messages, which is display
    to the user's console after conda completes all actions
  * add conda search --outdated option, which lists only installed packages
    for which newer versions are available
  * fixed numerous Py3k issues, in particular with the build command


2013-08-16   1.8.2:
-------------------
  * add conda build --check option
  * add conda clean --lock option
  * fixed error in recipe causing conda traceback, issue 158
  * fixes conda build error in Python 3, issue 238
  * improve error message when test command fails, as well as issue 229
  * disable Python (and other packages which are used by conda itself)
    to be updated in root environment on Windows
  * simplified locking, in particular locking should never crash conda
    when files cannot be created due to permission problems


2013-08-07   1.8.1:
-------------------
  * fixed conda update for no arguments, issue 237
  * fix setting prefix before calling should_do_win_subprocess()
    part of issue 235
  * add basic subversion support when building
  * add --output option to conda build


2013-07-31   1.8.0:
-------------------
  * add Python 3 support (thanks almarklein)
  * add Mercurial support when building from source (thanks delicb)
  * allow Python (and other packages which are used by conda itself)
    to be updated in root environment on Windows
  * add conda config command
  * add conda clean command
  * removed the conda pip command
  * improve locking to be finer grained
  * made activate/deactivate work with zsh (thanks to mika-fischer)
  * allow conda build to take tarballs containing a recipe as arguments
  * add PKG_CONFIG_PATH to build environment variables
  * fix entry point scripts pointing to wrong python when building Python 3
    packages
  * allow source/sha1 in meta.yaml, issue 196
  * more informative message when there are unsatisfiable package
    specifications
  * ability to set the proxy urls in condarc
  * conda build asks to upload to binstar. This can also be configured by
    changing binstar_upload in condarc.
  * basic tab completion if the argcomplete package is installed and eval
    "$(register-python-argcomplete conda)" is added to the bash profile.


2013-07-02   1.7.2:
-------------------
  * fixed conda update when packages include a post-link step which was
    caused by subprocess being lazily imported, fixed by 0d0b860
  * improve error message when 'chrpath' or 'patch' is not installed and
    needed by build framework
  * fixed sharing/cloning being broken (issue 179)
  * add the string LOCKERROR to the conda lock error message


2013-06-21   1.7.1:
-------------------
  * fix "executable" not being found on Windows when ending with .bat when
    launching application
  * give a better error message from when a repository does not exist


2013-06-20   1.7.0:
-------------------
  * allow ${PREFIX} in app_entry
  * add binstar upload information after conda build finishes


2013-06-20   1.7.0a2:
---------------------
  * add global conda lock file for only allowing one instance of conda
    to run at the same time
  * add conda skeleton command to create recipes from PyPI
  * add ability to run post-link and pre-unlink script


2013-06-13   1.7.0a1:
---------------------
  * add ability to build conda packages from "recipes", using the conda build
    command, for some examples, see:
    https://github.com/ContinuumIO/conda-recipes
  * fixed bug in conda install --force
  * conda update command no longer uses anaconda as default package name
  * add proxy support
  * added application API to conda.api module
  * add -c/--channel and --override-channels flags (issue 121).
  * add default and system meta-channels, for use in .condarc and with -c
    (issue 122).
  * fixed ability to install ipython=0.13.0 (issue 130)


2013-06-05   1.6.0:
-------------------
  * update package command to reflect changes in repodata
  * fixed refactoring bugs in share/clone
  * warn when anaconda processes are running on install in Windows (should
    fix most permissions errors on Windows)


2013-05-31   1.6.0rc2:
----------------------
  * conda with no arguments now prints help text (issue 111)
  * don't allow removing conda from root environment
  * conda update python does no longer update to Python 3, also ensure that
    conda itself is always installed into the root environment (issue 110)


2013-05-30   1.6.0rc1:
----------------------
  * major internal refactoring
  * use new "depends" key in repodata
  * uses pycosat to solve constraints more efficiently
  * add hard-linking on Windows
  * fixed linking across filesystems (issue 103)
  * add conda remove --features option
  * added more tests, in particular for new dependency resolver
  * add internal DSL to perform install actions
  * add package size to download preview
  * add conda install --force and --no-deps options
  * fixed conda help command
  * add conda remove --all option for removing entire environment
  * fixed source activate on systems where sourcing a gives "bash" as $0
  * add information about installed versions to conda search command
  * removed known "locations"
  * add output about installed packages when update and install do nothing
  * changed default when prompted for y/n in CLI to yes


2013-04-29   1.5.2:
-------------------
  * fixed issue 59: bad error message when pkgs dir is not writable


2013-04-19   1.5.1:
-------------------
  * fixed issue 71 and (73 duplicate): not being able to install packages
    starting with conda (such as 'conda-api')
  * fixed issue 69 (not being able to update Python / NumPy)
  * fixed issue 76 (cannot install mkl on OSX)


2013-03-22   1.5.0:
-------------------
  * add conda share and clone commands
  * add (hidden) --output-json option to clone, share and info commands
    to support the conda-api package
  * add repo sub-directory type 'linux-armv6l'


2013-03-12   1.4.6:
-------------------
  * fixed channel selection (issue #56)


2013-03-11   1.4.5:
-------------------
  * fix issue #53 with install for meta packages
  * add -q/--quiet option to update command


2013-03-09   1.4.4:
-------------------
  * use numpy 1.7 as default on all platfroms


2013-03-09   1.4.3:
-------------------
  * fixed bug in conda.builder.share.clone_bundle()


2013-03-08   1.4.2:
-------------------
  * feature selection fix for update
  * Windows: don't allow linking or unlinking python from the root
             environment because the file lock, see issue #42


2013-03-07   1.4.1:
-------------------
  * fix some feature selection bugs
  * never exit in activate and deactivate
  * improve help and error messages


2013-03-05   1.4.0:
-------------------
  * fixed conda pip NAME==VERSION
  * added conda info --license option
  * add source activate and deactivate commands
  * rename the old activate and deactivate to link and unlink
  * add ability for environments to track "features"
  * add ability to distinguish conda build packages from Anaconda
    packages by adding a "file_hash" meta-data field in info/index.json
  * add conda.builder.share module


2013-02-05   1.3.5:
-------------------
  * fixed detecting untracked files on Windows
  * removed backwards compatibility to conda 1.0 version


2013-01-28   1.3.4:
-------------------
  * fixed conda installing itself into environments (issue #10)
  * fixed non-existing channels being silently ignored (issue #12)
  * fixed trailing slash in ~/.condarc file cause crash (issue #13)
  * fixed conda list not working when ~/.condarc is missing (issue #14)
  * fixed conda install not working for Python 2.6 environment (issue #17)
  * added simple first cut implementation of remove command (issue #11)
  * pip, build commands: only package up new untracked files
  * allow a system-wide <sys.prefix>/.condarc (~/.condarc takes precedence)
  * only add pro channel is no condarc file exists (and license is valid)


2013-01-23   1.3.3:
-------------------
  * fix conda create not filtering channels correctly
  * remove (hidden) --test and --testgui options


2013-01-23   1.3.2:
-------------------
  * fix deactivation of packages with same build number
    note that conda upgrade did not suffer from this problem, as was using
    separate logic


2013-01-22   1.3.1:
-------------------
  * fix bug in conda update not installing new dependencies


2013-01-22   1.3.0:
-------------------
  * added conda package command
  * added conda index command
  * added -c, --canonical option to list and search commands
  * fixed conda --version on Windows
  * add this changelog


2012-11-21   1.2.1:
-------------------
  * remove ambiguity from conda update command


2012-11-20   1.2.0:
-------------------
  * "conda upgrade" now updates from AnacondaCE to Anaconda (removed
    upgrade2pro
  * add versioneer


2012-11-13   1.1.0:
-------------------
  * Many new features implemented by Bryan


2012-09-06   1.0.0:
-------------------
  * initial release<|MERGE_RESOLUTION|>--- conflicted
+++ resolved
@@ -1,5 +1,4 @@
-<<<<<<< HEAD
-## 4.6.0 (unreleased)
+## 4.6.0
 
 ### New Feature Highlights
 * resolve #7053 preview support for conda operability with pip; disabled by default (#7067, #7370, #7710, #8050)
@@ -105,7 +104,7 @@
 * 4.6.0a2 at c467517ca652371ebc4224f0d49315b7ec225108 on 2018-05-01
 * 4.6.0b0 at 21a24f02b2687d0895de04664a4ec23ccc75c33a on 2018-09-07
 * 4.6.0b1 at 1471f043eed980d62f46944e223f0add6a9a790b on 2018-10-22
-* 4.6.0rc1 at 
+* 4.6.0rc1 at 64bde065f8343276f168d2034201115dff7c5753 on 2018-12-31
 
 ### Contributors
 * @cgranade
@@ -122,7 +121,8 @@
 * @nehaljwani
 * @ohadravid
 * @teake
-=======
+
+
 # 4.5.12 (2018-12-10)
 
 ### Improvements
@@ -145,7 +145,6 @@
 * @kalefranz
 * @msarahan
 * @nehaljwani
->>>>>>> fd980b07
 
 
 # 4.5.11 (2018-08-21)
