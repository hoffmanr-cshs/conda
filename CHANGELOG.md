<<<<<<< HEAD
## 4.4.0 (unreleased)

### New Features
* constrained, optional dependencies (#4982)
* conda shell function (#5044, #5141)

### Improvements
* filter out unwritable package caches from conda clean command (#4620)
* envs_manager, requested spec history, declarative solve, and private env tests (#4676, #5114, #5094, #5145)
* make python entry point format match pip entry points (#5010)
* resolve #5113 clean up CLI imports to improve process startup time (#4799)
* resolve #5121 add features/track_features support for MatchSpec (#5054)
* resolve #4671 hold verify backoff count in transaction context (#5122)
* resolve #5078 record package metadata after tarball extraction (#5148)
* resolve #3580 support stacking environments (#5159)
* resolve #3763, #4378 allow pip requirements.txt syntax in environment files (#3969)

### Bug Fixes
* fix some conda-build compatibility issues (#5089)
* resolve #5123 export toposort (#5124)
* fix #5132 signal handler can only be used in main thread (#5133)

### Non-User-Facing Changes
* eliminate index modification in Resolve.__init__ (#4333)
* new MatchSpec implementation (#4158)
* update conda.recipe for 4.4 (#5086)
* resolve #5118 organization and cleanup for 4.4 release (#5115)


## 4.3.17 (unreleased)
=======
## 4.3.18 (unreleased)

### Bug Fixes
* fix --use-index-cache actually hitting the index cache (#5134)

### Non-User-Facing Changes
* resolve #5138 add test of rm_rf of symlinked files (#4373)


## 4.3.17 (2017-04-24)
>>>>>>> 340600b2

### Improvements
* fall back to copy if hardlink fails (#5002)
* add timestamp metadata for tiebreaking conda-build 3 hashed packages (#5018)
* resolve #5034 add subdirs configuration parameter (#5030)
* resolve #5081 make pinned packages optional/constrained dependencies (#5088)
* resolve #5108 improve behavior and add tests for spaces in paths (#4786)

### Bug Fixes
* quote prefix paths for locations with spaces (#5009)
* remove binstar logger configuration overrides (#4989)
* fix #4969 error in DirectoryNotFoundError (#4990)
* fix #4998 pinned string format (#5011)
* fix #5039 collecting main_info shouldn't fail on requests import (#5090)
* fix #5055 improve bad token message for anaconda.org (#5091)
* fix #5033 only re-register valid signal handlers (#5092)
* fix #5028 imports in main_list (#5093)
* fix #5073 allow client_ssl_cert{_key} to be of type None (#5096)
* fix #4671 backoff for package validate race condition (#5098)
* fix #5022 gnu_get_libc_version => linux_get_libc_version (#5099)
* fix #4849 package name match bug (#5103)
* fixes #5102 allow proxy_servers to be of type None (#5107)
* fix #5111 incorrect typify for str + NoneType (#5112)

### Non-User-Facing Changes
* resolve #5012 remove CondaRuntimeError and RuntimeError (#4818)
* full audit ensuring relative import paths within project (#5090)
* resolve #5116 refactor conda/cli/activate.py to help menuinst (#4406)


## 4.3.16 (2017-03-30)

### Improvements
* additions to configuration SEARCH_PATH to improve consistency (#4966)
* add 'conda config --describe' and extra config documentation (#4913)
* enable packaging pinning in condarc using pinned_packages config parameter
  as beta feature (#4921, #4964)

### Bug Fixes
* fix #4914 handle directory creation on top of file paths (#4922)
* fix #3982 issue with CONDA_ENV and using powerline (#4925)
* fix #2611 update instructions on how to source conda.fish (#4924)
* fix #4860 missing information on package not found error (#4935)
* fix #4944 command not found error error (#4963)


## 4.3.15 (2017-03-20)

### Improvements
* allow pkgs_dirs to be configured using `conda config` (#4895)

### Bug Fixes
* remove incorrect elision of delete_prefix_from_linked_data() (#4814)
* fix envs_dirs order for read-only root prefix (#4821)
* fix break-point in conda clean (#4801)
* fix long shebangs when creating entry points (#4828)
* fix spelling and typos (#4868, #4869)
* fix #4840 TypeError reduce() of empty sequence with no initial value (#4843)
* fix zos subdir (#4875)
* fix exceptions triggered during activate (#4873)


## 4.3.14 (2017-03-03)

### Improvements
* use cPickle in place of pickle for repodata (#4717)
* ignore pyc compile failure (#4719)
* use conda.exe for windows entry point executable (#4716, #4720)
* localize use of conda_signal_handler (#4730)
* add skip_safety_checks configuration parameter (#4767)
* never symlink executables using ORIGIN (#4625)
* set activate.bat codepage to CP_ACP (#4558)

### Bug Fixes
* fix #4777 package cache initialization speed (#4778)
* fix #4703 menuinst PathNotFoundException (#4709)
* ignore permissions error if user_site can't be read (#4710)
* fix #4694 don't import requests directly in models (#4711)
* fix #4715 include resources directory in recipe (#4716)
* fix CondaHttpError for URLs that contain '%' (#4769)
* bug fixes for preferred envs (#4678)
* fix #4745 check for info/index.json with package is_extracted (#4776)
* make sure url gets included in CondaHTTPError (#4779)
* fix #4757 map-type configs set to None (#4774)
* fix #4788 partial package extraction (#4789)

### Non-User-Facing Changes
* test coverage improvement (#4607)
* CI configuration improvements (#4713, #4773, #4775)
* allow sha256 to be None (#4759)
* add cache_fn_url to exports (#4729)
* add unicode paths for PY3 integration tests (#4760)
* additional unit tests (#4728, #4783)
* fix conda-build compatibility and tests (#4785)


## 4.3.13 (2017-02-17)

### Improvements
* resolve #4636 environment variable expansion for pkgs_dirs (#4637)
* link, symlink, islink, and readlink for Windows (#4652, #4661)
* add extra information to CondaHTTPError (#4638, #4672)

### Bug Fixes
* maximize requested builds after feature determination (#4647)
* fix #4649 incorrect assert statement concerning package cache directory (#4651)
* multi-user mode bug fixes (#4663)

### Non-User-Facing Changes
* path_actions unit tests (#4654)
* remove dead code (#4369, #4655, #4660)
* separate repodata logic from index into a new core/repodata.py module (#4669)


## 4.3.12 (2017-02-14)

### Improvements
* prepare conda for uploading to pypi (#4619)
* better general http error message (#4627)
* disable old python noarch warning (#4576)

### Bug Fixes
* fix UnicodeDecodeError for ensure_text_type (#4585)
* fix determination of if file path is writable (#4604)
* fix #4592 BufferError cannot close exported pointers exist (#4628)
* fix run_script current working directory (#4629)
* fix pkgs_dirs permissions regression (#4626)

### Non-User-Facing Changes
* fixes for tests when conda-bld directory doesn't exist (#4606)
* use requirements.txt and Makefile for travis-ci setup (#4600, #4633)
* remove hasattr use from compat functions (#4634)


## 4.3.11 (2017-02-09)

### Bug Fixes
* fix attribute error in add_defaults_to_specs (#4577)


## 4.3.10 (2017-02-07)

### Improvements
* remove .json from pickle path (#4498)
* improve empty repodata noarch warning and error messages (#4499)
* don't add python and lua as default specs for private envs (#4529, #4533)
* let default_python be None (#4547, #4550)

### Bug Fixes
* fix #4513 null pointer exception for channel without noarch (#4518)
* fix ssl_verify set type (#4517)
* fix bug for windows multiuser (#4524)
* fix clone with noarch python packages (#4535)
* fix ipv6 for python 2.7 on Windows (#4554)

### Non-User-Facing Changes
* separate integration tests with a marker (#4532)


## 4.3.9 (2017-01-31)

### Improvements
* improve repodata caching for performance (#4478, #4488)
* expand scope of packages included by bad_installed (#4402)
* silence pre-link warning for old noarch (#4451)
* add configuration to optionally require noarch repodata (#4450)
* improve conda subprocessing (#4447)
* respect info/link.json (#4482)

### Bug Fixes
* fix #4398 'hard' was used for link type at one point (#4409)
* fixed "No matches for wildcard '$activate_d/*.fish'" warning (#4415)
* print correct activate/deactivate message for fish shell (#4423)
* fix 'Dist' object has no attribute 'fn' (#4424)
* fix noarch generic and add additional integration test (#4431)
* fix #4425 unknown encoding (#4433)

### Non-User-Facing Changes
* fail CI on conda-build fail (#4405)
* run doctests (#4414)
* make index record mutable again (#4461)
* additional test for conda list --json (#4480)


## 4.3.8 (2017-01-23)

### Bug Fixes
* fix #4309 ignore EXDEV error for directory renames (#4392)
* fix #4393 by force-renaming certain backup files if the path already exists (#4397)


## 4.3.7 (2017-01-20)

### Bug Fixes
* actually revert json output for leaky plan (#4383)
* fix not raising on pre/post-link error (#4382)
* fix find_commands and find_executable for symlinks (#4387)


## 4.3.6 (2017-01-18)

### Bug Fixes
* fix 'Uncaught backoff with errno 41' warning on windows (#4366)
* revert json output for leaky plan (#4349)
* audit os.environ setting (#4360)
* fix #4324 using old dist string instead of dist object (#4361)
* fix #4351 infinite recursion via code in #4120 (#4370)
* fix #4368 conda -h (#4367)
* workaround for symlink race conditions on activate (#4346)


## 4.3.5 (2017-01-17)

### Improvements
* add exception message for corrupt repodata (#4315)

### Bug Fixes
* fix package not being found in cache after download (#4297)
* fix logic for Content-Length mismatch (#4311, #4326)
* use unicode_escape after etag regex instead of utf-8 (#4325)
* fix #4323 central condarc file being ignored (#4327)
* fix #4316 a bug in deactivate (#4316)
* pass target_prefix as env_prefix regardless of is_unlink (#4332)
* pass positional argument 'context' to BasicClobberError (#4335)

### Non-User-Facing Changes
* additional package pinning tests (#4317)


## 4.3.4 (2017-01-13)

### Improvements
* vendor url parsing from urllib3 (#4289)

### Bug Fixes
* fix some bugs in windows multi-user support (#4277)
* fix problems with channels of type <unknown> (#4290)
* include aliases for first command-line argument (#4279)
* fix for multi-line FTP status codes (#4276)

### Non-User-Facing Changes
* make arch in IndexRecord a StringField instead of EnumField
* improve conda-build compatibility (#4266)


## 4.3.3 (2017-01-10)

### Improvements
* respect Cache-Control max-age header for repodata (#4220)
* add 'local_repodata_ttl' configurability (#4240)
* remove questionable "nothing to install" logic (#4237)
* relax channel noarch requirement for 4.3; warn now, raise in future feature release (#4238)
* add additional info to setup.py warning message (#4258)

### Bug Fixes
* remove features properly (#4236)
* do not use `IFS` to find activate/deactivate scripts to source (#4239)
* fix #4235 print message to stderr (#4241)
* fix relative path to python in activate.bat (#4242)
* fix args.channel references (#4245, #4246)
* ensure cache_fn_url right pad (#4255)
* fix #4256 subprocess calls must have env wrapped in str (#4259)


## 4.3.2 (2017-01-06)

### Deprecations/Breaking Changes
* Further refine conda channels specification. To verify if the url of a channel
  represents a valid conda channel, we check that `noarch/repodata.json` and/or
  `noarch/repodata.json.bz2` exist, even if empty. (#3739)

### Improvements
* add new 'path_conflict' and 'clobber' configuration options (#4119)
* separate fetch/extract pass for explicit URLs (#4125)
* update conda homepage to conda.io (#4180)

### Bug Fixes
* fix pre/post unlink/link scripts (#4113)
* fix package version regex and bug in create_link (#4132)
* fix history tracking (#4143)
* fix index creation order (#4131)
* fix #4152 conda env export failure (#4175)
* fix #3779 channel UNC path encoding errors on windows (#4190)
* fix progress bar (#4191)
* use context.channels instead of args.channel (#4199)
* don't use local cached repodata for file:// urls (#4209)

### Non-User-Facing Changes
* xfail anaconda token test if local token is found (#4124)
* fix open-ended test failures relating to python 3.6 release (#4145)
* extend timebomb for test_multi_channel_export (#4169)
* don't unlink dists that aren't in the index (#4130)
* add python 3.6 and new conda-build test targets (#4194)


## 4.3.1 (2016-12-19)

### Improvements
* additional pre-transaction validation (#4090)
* export FileMode enum for conda-build (#4080)
* memoize disk permissions tests (#4091)
* local caching of repodata without remote server calls; new 'repodata_timeout_secs'
  configuration parameter (#4094)
* performance tuning (#4104)
* add additional fields to dist object serialization (#4102)

### Bug Fixes
* fix a noarch install bug on windows (#4071)
* fix a spec mismatch that resulted in python versions getting mixed during packaging (#4079)
* fix rollback linked record (#4092)
* fix #4097 keep split in PREFIX_PLACEHOLDER (#4100)


## 4.3.0 (2016-12-14)  Safety

### New Features
* **Unlink and Link Packages in a Single Transaction**: In the past, conda hasn't always been safe
  and defensive with its disk-mutating actions. It has gleefully clobbered existing files, and
  mid-operation failures leave environments completely broken. In some of the most severe examples,
  conda can appear to "uninstall itself." With this release, the unlinking and linking of packages
  for an executed command is done in a single transaction. If a failure occurs for any reason
  while conda is mutating files on disk, the environment will be returned its previous state.
  While we've implemented some pre-transaction checks (verifying package integrity for example),
  it's impossible to anticipate every failure mechanism. In some circumstances, OS file
  permissions cannot be fully known until an operation is attempted and fails. And conda itself
  is not without bugs. Moving forward, unforeseeable failures won't be catastrophic. (#3833, #4030)

* **Progressive Fetch and Extract Transactions**: Like package unlinking and linking, the
  download and extract phases of package handling have also been given transaction-like behavior.
  The distinction is the rollback on error is limited to a single package. Rather than rolling back
  the download and extract operation for all packages, the single-package rollback prevents the
  need for having to re-download every package if an error is encountered. (#4021, #4030)

* **Generic- and Python-Type Noarch/Universal Packages**: Along with conda-build 2.1.0, a
  noarch/universal type for python packages is officially supported. These are much like universal
  python wheels. Files in a python noarch package are linked into a prefix just like any other
  conda package, with the following additional features
  1. conda maps the `site-packages` directory to the correct location for the python version
     in the environment,
  2. conda maps the python-scripts directory to either $PREFIX/bin or $PREFIX/Scripts depending
     on platform,
  3. conda creates the python entry points specified in the conda-build recipe, and
  4. conda compiles pyc files at install time when prefix write permissions are guaranteed.

  Python noarch packages must be "fully universal."  They cannot have OS- or
  python version-specific dependencies.  They cannot have OS- or python version-specific "scripts"
  files. If these features are needed, traditional conda packages must be used. (#3712)

* **Multi-User Package Caches**: While the on-disk package cache structure has been preserved,
  the core logic implementing package cache handling has had a complete overhaul.  Writable and
  read-only package caches are fully supported. (#4021)

* **Python API Module**: An oft requested feature is the ability to use conda as a python library,
  obviating the need to "shell out" to another python process. Conda 4.3 includes a
  `conda.cli.python_api` module that facilitates this use case. While we maintain the user-facing
  command-line interface, conda commands can be executed in-process. There is also a
  `conda.exports` module to facilitate longer-term usage of conda as a library across conda
  conda releases.  However, conda's python code *is* considered internal and private, subject
  to change at any time across releases. At the moment, conda will not install itself into
  environments other than its original install environment. (#4028)

* **Remove All Locks**:  Locking has never been fully effective in conda, and it often created a
  false sense of security. In this release, multi-user package cache support has been
  implemented for improved safety by hard-linking packages in read-only caches to the user's
  primary user package cache. Still, users are cautioned that undefined behavior can result when
  conda is running in multiple process and operating on the same package caches and/or
  environments. (#3862)

### Deprecations/Breaking Changes
* Conda will refuse to clobber existing files that are not within the unlink instructions of
  the transaction. At the risk of being user-hostile, it's a step forward for conda. We do
  anticipate some growing pains. For example, conda will not clobber packages that have been
  installed with pip (or any other package manager). In other instances, conda packages that
  contain overlapping file paths but are from different package families will not install at
  the same time. The `--force` command line flag is the escape hatch. Using `--force` will
  let your operation proceed, but also makes clear that you want conda to do something it
  considers unsafe.
* Conda signed packages have been removed in 4.3. Vulnerabilities existed. An illusion of security
  is worse than not having the feature at all.  We will be incorporating The Update Framework
  into conda in a future feature release. (#4064)
* Conda 4.4 will drop support for older versions of conda-build.

### Improvements
* create a new "trace" log level enabled by `-v -v -v` or `-vvv` (#3833)
* allow conda to be installed with pip, but only when used as a library/dependency (#4028)
* the 'r' channel is now part of defaults (#3677)
* private environment support for conda (#3988)
* support v1 info/paths.json file (#3927, #3943)
* support v1 info/package_metadata.json (#4030)
* improved solver hint detection, simplified filtering (#3597)
* cache VersionOrder objects to improve performance (#3596)
* fix documentation and typos (#3526, #3572, #3627)
* add multikey configuration validation (#3432)
* some Fish autocompletions (#2519)
* reduce priority for packages removed from the index (#3703)
* add user-agent, uid, gid to conda info (#3671)
* add conda.exports module (#3429)
* make http timeouts configurable (#3832)
* add a pkgs_dirs config parameter (#3691)
* add an 'always_softlink' option (#3870, #3876)
* pre-checks for diskspace, etc for fetch and extract #(4007)
* address #3879 don't print activate message when quiet config is enabled (#3886)
* add zos-z subdir (#4060)
* add elapsed time to HTTP errors (#3942)

### Bug Fixes
* account for the Windows Python 2.7 os.environ unicode aversion (#3363)
* fix link field in record object (#3424)
* anaconda api token bug fix; additional tests (#3673)
* fix #3667 unicode literals and unicode decode (#3682)
* add conda-env entrypoint (#3743)
* fix #3807 json dump on conda config --show --json (#3811)
* fix #3801 location of temporary hard links of index.json (#3813)
* fix invalid yml example (#3849)
* add arm platforms back to subdirs (#3852)
* fix #3771 better error message for assertion errors (#3802)
* fix #3999 spaces in shebang replacement (#4008)
* config --show-sources shouldn't show force by default (#3891)
* fix #3881 don't install conda-env in clones of root (#3899)
* conda-build dist compatibility (#3909)

### Non-User-Facing Changes
* remove unnecessary eval (#3428)
* remove dead install_tar function (#3641)
* apply PEP-8 to conda-env (#3653)
* refactor dist into an object (#3616)
* vendor appdirs; remove conda's dependency on anaconda-client import (#3675)
* revert boto patch from #2380 (#3676)
* move and update ROOT_NO_RM (#3697)
* integration tests for conda clean (#3695, #3699)
* disable coverage on s3 and ftp requests adapters (#3696, #3701)
* github repo hygiene (#3705, #3706)
* major install refactor (#3712)
* remove test timebombs (#4012)
* LinkType refactor (#3882)
* move CrossPlatformStLink and make available as export (#3887)
* make Record immutable (#3965)
* project housekeeping (#3994, #4065)
* context-dependent setup.py files (#4057)


## 4.2.17 (unreleased)

## Improvements
* silence pre-link warning for old noarch 4.2.x backport (#4453)

### Bug Fixes
* remove incorrect elision of delete_prefix_from_linked_data() (#4813)
* fix CB #1825 context clobbering (#4867)
* fix #5101 api->conda regex substitution for Anaconda API channels (#5100)

### Non-User-Facing Changes
* build 4.2.x against conda-build 2.1.2 and enforce passing (#4462)


## 4.2.16 (2017-01-20)

### Improvements
* vendor url parsing from urllib3 (#4289)
* workaround for symlink race conditions on activate (#4346)

### Bug Fixes
* do not replace \ with / in file:// URLs on Windows (#4269)
* include aliases for first command-line argument (#4279)
* fix for multi-line FTP status codes (#4276)
* fix errors with unknown type channels (#4291)
* change sys.exit to raise UpgradeError when info/files not found (#4388)

### Non-User-Facing Changes
* start using doctests in test runs and coverage (#4304)
* additional package pinning tests (#4312)


## 4.2.15 (2017-01-10)

### Improvements
* use 'post' instead of 'dev' for commits according to PEP-440 (#4234)
* do not use IFS to find activate/deactivate scripts to source (#4243)
* fix relative path to python in activate.bat (#4244)

### Bug Fixes
* replace sed with python for activate and deactivate #4257


## 4.2.14 (2017-01-07)

### Improvements
* use install.rm_rf for TemporaryDirectory cleanup (#3425)
* improve handling of local dependency information (#2107)
* add default channels to exports for Windows and Unix (#4103)
* make subdir configurable (#4178)

### Bug Fixes
* fix conda/install.py single-file behavior (#3854)
* fix the api->conda substitution (#3456)
* fix silent directory removal (#3730)
* fix location of temporary hard links of index.json (#3975)
* fix potential errors in multi-channel export and offline clone (#3995)
* fix auxlib/packaging, git hashes are not limited to 7 characters (#4189)
* fix compatibility with requests >=2.12, add pyopenssl as dependency (#4059)
* fix #3287 activate in 4.1-4.2.3 clobbers non-conda PATH changes (#4211)

### Non-User-Facing Changes
* fix open-ended test failures relating to python 3.6 release (#4166)
* allow args passed to cli.main() (#4193, #4200, #4201)
* test against python 3.6 (#4197)


## 4.2.13 (2016-11-22)

### Deprecations/Breaking Changes
* show warning message for pre-link scripts (#3727)
* error and exit for install of packages that require conda minimum version 4.3 (#3726)

### Improvements
* double/extend http timeouts (#3831)
* let descriptive http errors cover more http exceptions (#3834)
* backport some conda-build configuration (#3875)

### Bug Fixes
* fix conda/install.py single-file behavior (#3854)
* fix the api->conda substitution (#3456)
* fix silent directory removal (#3730)
* fix #3910 null check for is_url (#3931)

### Non-User-Facing Changes
* flake8 E116, E121, & E123 enabled (#3883)


## 4.2.12 (2016-11-02)

### Bug Fixes

* fix #3732, #3471, #3744 CONDA_BLD_PATH (#3747)
* fix #3717 allow no-name channels (#3748)
* fix #3738 move conda-env to ruamel_yaml (#3740)
* fix conda-env entry point (#3745 via #3743)
* fix again #3664 trash emptying (#3746)


## 4.2.11 (2016-10-23)

### Improvements
* only try once for windows trash removal (#3698)

### Bug Fixes
* fix anaconda api token bug (#3674)
* fix #3646 FileMode enum comparison (#3683)
* fix #3517 conda install --mkdir (#3684)
* fix #3560 hack anaconda token coverup on conda info (#3686)
* fix #3469 alias envs_path to envs_dirs (#3685)


## 4.2.10 (2016-10-18)

### Improvements
* add json output for `conda info -s` (#3588)
* ignore certain binary prefixes on windows (#3539)
* allow conda config files to have .yaml extensions or 'condarc' anywhere in filename (#3633)

### Bug Fixes
* fix conda-build's handle_proxy_407 import (#3666)
* fix #3442, #3459, #3481, #3531, #3548 multiple networking and auth issues (#3550)
* add back linux-ppc64le subdir support (#3584)
* fix #3600 ensure links are removed when unlinking (#3625)
* fix #3602 search channels by platform (#3629)
* fix duplicated packages when updating environment (#3563)
* fix #3590 exception when parsing invalid yaml (#3593 via #3634)
* fix #3655 a string decoding error (#3656)

### Non-User-Facing Changes
* backport conda.exports module to 4.2.x (#3654)
* travis-ci OSX fix (#3615 via #3657)


## 4.2.9 (2016-09-27)

### Bug Fixes
* fix #3536 conda-env messaging to stdout with --json flag (#3537)
* fix #3525 writing to sys.stdout with --json flag for post-link scripts (#3538)
* fix #3492 make NULL falsey with python 3 (#3524)


## 4.2.8 (2016-09-26)

### Improvements
* add "error" key back to json error output (#3523)

### Bug Fixes
* fix #3453 conda fails with create_default_packages (#3454)
* fix #3455 --dry-run fails (#3457)
* dial down error messages for rm_rf (#3522)
* fix #3467 AttributeError encountered for map config parameter validation (#3521)


## 4.2.7 (2016-09-16)

### Deprecations/Breaking Changes
* revert to 4.1.x behavior of `conda list --export` (#3450, #3451)

### Bug Fixes
* don't add binstar token if it's given in the channel spec (#3427, #3440, #3444)
* fix #3433 failure to remove broken symlinks (#3436)

### Non-User-Facing Changes
* use install.rm_rf for TemporaryDirectory cleanup (#3425)


## 4.2.6 (2016-09-14)

### Improvements
* add support for client TLS certificates (#3419)
* address #3267 allow migration of channel_alias (#3410)
* conda-env version matches conda version (#3422)

### Bug Fixes
* fix #3409 unsatisfiable dependency error message (#3412)
* fix #3408 quiet rm_rf (#3413)
* fix #3407 padding error messaging (#3416)
* account for the Windows Python 2.7 os.environ unicode aversion (#3363 via #3420)


## 4.2.5 (2016-09-08)

### Deprecations/Breaking Changes
* partially revert #3041 giving conda config --add previous --prepend behavior (#3364 via #3370)
* partially revert #2760 adding back conda package command (#3398)

### Improvements
* order output of conda config --show; make --json friendly (#3384 via #3386)
* clean the pid based lock on exception (#3325)
* improve file removal on all platforms (#3280 via #3396)

### Bug Fixes
* fix #3332 allow download urls with :: in them (#3335)
* fix always_yes and not-set argparse args overriding other sources (#3374)
* fix ftp fetch timeout (#3392)
* fix #3307 add try/except block for touch lock (#3326)
* fix CONDA_CHANNELS environment variable splitting (#3390)
* fix #3378 CONDA_FORCE_32BIT environment variable (#3391)
* make conda info channel urls actually give urls (#3397)
* fix cio_test compatibility (#3395 via #3400)


## 4.2.4 (2016-08-18)

### Bug Fixes
* fix #3277 conda list package order (#3278)
* fix channel priority issue with duplicated channels (#3283)
* fix local channel channels; add full conda-build unit tests (#3281)
* fix conda install with no package specified (#3284)
* fix #3253 exporting and importing conda environments (#3286)
* fix priority messaging on conda config --get (#3304)
* fix conda list --export; additional integration tests (#3291)
* fix conda update --all idempotence; add integration tests for channel priority (#3306)

### Non-User-Facing Changes
* additional conda-env integration tests (#3288)


## 4.2.3 (2016-08-11)

### Improvements
* added zsh and zsh.exe to Windows shells (#3257)

### Bug Fixes
* allow conda to downgrade itself (#3273)
* fix breaking changes to conda-build from 4.2.2 (#3265)
* fix empty environment issues with conda and conda-env (#3269)

### Non-User-Facing Changes
* add integration tests for conda-env (#3270)
* add more conda-build smoke tests (#3274)


## 4.2.2 (2016-08-09)

### Improvements
* enable binary prefix replacement on windows (#3262)
* add `--verbose` command line flag (#3237)
* improve logging and exception detail (#3237, #3252)
* do not remove empty environment without asking; raise an error when a named environment
  can't be found (#3222)

### Bug Fixes
* fix #3226 user condarc not available on Windows (#3228)
* fix some bugs in conda config --show* (#3212)
* fix conda-build local channel bug (#3202)
* remove subprocess exiting message (#3245)
* fix comment parsing and channels in conda-env environment.yml (#3258, #3259)
* fix context error with conda-env (#3232)
* fix #3182 conda install silently skipping failed linking (#3184)


## 4.2.1 (2016-08-01)

### Improvements
* improve an error message that can happen during conda install --revision (#3181)
* use clean sys.exit with user choice 'No' (#3196)

### Bug Fixes
* critical fix for 4.2.0 error when no git is on PATH (#3193)
* revert #3171 lock cleaning on exit pending further refinement
* patches for conda-build compatibility with 4.2 (#3187)
* fix a bug in --show-sources output that ignored aliased parameter names (#3189)

### Non-User-Facing Changes
* move scripts in bin to shell directory (#3186)


## 4.2.0 (2016-07-28)  Configuration

### New Features
* **New Configuration Engine**: Configuration and "operating context" are the foundation of
  conda's functionality. Conda now has the ability to pull configuration information from a
  multitude of on-disk locations, including `.d` directories and a `.condarc` file *within*
  a conda environment), along with full `CONDA_` environment variable support. Helpful
  validation errors are given for improperly-specified configuration. Full documentation
  updates pending. (#2537, #3160, #3178)
* **New Exception Handling Engine**: Previous releases followed a pattern of premature exiting
  (with hard calls to `sys.exit()` when exceptional circumstances were encountered. This
  release replaces over 100 `sys.exit` calls with python exceptions.  For conda developers,
  this will result in tests that are easier to write.  For developers using conda, this is a
  first step on a long path toward conda being directly importable.  For conda users, this will
  eventually result in more helpful and descriptive errors messages.
  (#2899, #2993, #3016, #3152, #3045)
* **Empty Environments**: Conda can now create "empty" environments when no initial packages
  are specified, alleviating a common source of confusion. (#3072, #3174)
* **Conda in Private Env**: Conda can now be configured to live within its own private
  environment.  While it's not yet default behavior, this represents a first step toward
  separating the `root` environment into a "conda private" environment and a "user default"
  environment. (#3068)
* **Regex Version Specification**: Regular expressions are now valid version specifiers.
  For example, `^1\.[5-8]\.1$|2.2`. (#2933)

### Deprecations/Breaking Changes
* remove conda init (#2759)
* remove conda package and conda bundle (#2760)
* deprecate conda-env repo; pull into conda proper (#2950, #2952, #2954, #3157, #3163, #3170)
* force use of ruamel_yaml (#2762)
* implement conda config --prepend; change behavior of --add to --append (#3041)
* exit on link error instead of logging it (#2639)

### Improvements
* improve locking (#2962, #2989, #3048, #3075)
* clean up requests usage for fetching packages (#2755)
* remove excess output from conda --help (#2872)
* remove os.remove in update_prefix (#3006)
* better error behavior if conda is spec'd for a non-root environment (#2956)
* scale back try_write function on unix (#3076)

### Bug Fixes
* remove psutil requirement, fixes annoying error message (#3135, #3183)
* fix #3124 add threading lock to memoize (#3134)
* fix a failure with multi-threaded repodata downloads (#3078)
* fix windows file url (#3139)
* address #2800, error with environment.yml and non-default channels (#3164)

### Non-User-Facing Changes
* project structure enhancement (#2929, #3132, #3133, #3136)
* clean up channel handling with new channel model (#3130, #3151)
* add Anaconda Cloud / Binstar auth handler (#3142)
* remove dead code (#2761, #2969)
* code refactoring and additional tests (#3052, #3020)
* remove auxlib from project root (#2931)
* vendor auxlib 0.0.40 (#2932, #2943, #3131)
* vendor toolz 0.8.0 (#2994)
* move progressbar to vendor directory (#2951)
* fix conda.recipe for new quirks with conda-build (#2959)
* move captured function to common module (#3083)
* rename CHANGELOG to md (#3087)


## 4.1.13 (unreleased)

* improve handling of local dependency information, #2107
* show warning message for pre-link scripts, #3727
* error and exit for install of packages that require conda minimum version 4.3, #3726
* fix conda/install.py single-file behavior, #3854
* fix open-ended test failures relating to python 3.6 release, #4167
* fix #3287 activate in 4.1-4.2.3 clobbers non-conda PATH changes, #4211
* fix relative path to python in activate.bat, #4244


## 4.1.12 (2016-09-08)

* fix #2837 "File exists" in symlinked path with parallel activations, #3210
* fix prune option when installing packages, #3354
* change check for placeholder to be more friendly to long PATH, #3349


## 4.1.11 (2016-07-26)

* fix PS1 backup in activate script, #3135 via #3155
* correct resolution for 'handle failures in binstar_client more generally', #3156


## 4.1.10 (2016-07-25)

* ignore symlink failure because of read-only file system, #3055
* backport shortcut tests, #3064
* fix #2979 redefinition of $SHELL variable, #3081
* fix #3060 --clone root --copy exception, #3080


## 4.1.9 (2016-07-20)

* fix #3104, add global BINSTAR_TOKEN_PAT
* handle failures in binstar_client more generally


## 4.1.8 (2016-07-12)

* fix #3004 UNAUTHORIZED for url (null binstar token), #3008
* fix overwrite existing redirect shortcuts when symlinking envs, #3025
* partially revert no default shortcuts, #3032, #3047


## 4.0.11 2016-07-09

* allow auto_update_conda from sysrc, #3015 via #3021


## 4.1.7 (2016-07-07)

* add msys2 channel to defaults on Windows, #2999
* fix #2939 channel_alias issues; improve offline enforcement, #2964
* fix #2970, #2974 improve handling of file:// URLs inside channel, #2976


## 4.1.6 (2016-07-01)

* slow down exp backoff from 1 ms to 100 ms factor, #2944
* set max time on exp_backoff to ~6.5 sec,#2955
* fix #2914 add/subtract from PATH; kill folder output text, #2917
* normalize use of get_index behavior across clone/explicit, #2937
* wrap root prefix check with normcase, #2938


## 4.1.5 (2016-06-29)

* more conservative auto updates of conda #2900
* fix some permissions errors with more aggressive use of move_path_to_trash, #2882
* fix #2891 error if allow_other_channels setting is used, #2896
* fix #2886, #2907 installing a tarball directly from the package cache, #2908
* fix #2681, #2778 reverting #2320 lock behavior changes, #2915


## 4.0.10 (2016-06-29)

* fix #2846 revert the use of UNC paths; shorten trash filenames, #2859 via #2878
* fix some permissions errors with more aggressive use of move_path_to_trash, #2882 via #2894


## 4.1.4 (2016-06-27)

* fix #2846 revert the use of UNC paths; shorten trash filenames, #2859
* fix exp backoff on Windows, #2860
* fix #2845 URL for local file repos, #2862
* fix #2764 restore full path var on win; create to CONDA_PREFIX env var, #2848
* fix #2754 improve listing pip installed packages, #2873
* change root prefix detection to avoid clobbering root activate scripts, #2880
* address #2841 add lowest and highest priority indication to channel config output, #2875
* add SYMLINK_CONDA to planned instructions, #2861
* use CONDA_PREFIX, not CONDA_DEFAULT_ENV for activate.d, #2856
* call scripts with redirect on win; more error checking to activate, #2852


## 4.1.3 (2016-06-23)

* ensure conda-env auto update, along with conda, #2772
* make yaml booleans behave how everyone expects them to, #2784
* use accept-encoding for repodata; prefer repodata.json to repodata.json.bz2, #2821
* additional integration and regression tests, #2757, #2774, #2787
* add offline mode to printed info; use offline flag when grabbing channels, #2813
* show conda-env version in conda info, #2819
* adjust channel priority superseded list, #2820
* support epoch ! characters in command line specs, #2832
* accept old default names and new ones when canonicalizing channel URLs #2839
* push PATH, PS1 manipulation into shell scripts, #2796
* fix #2765 broken source activate without arguments, #2806
* fix standalone execution of install.py, #2756
* fix #2810 activating conda environment broken with git bash on Windows, #2795
* fix #2805, #2781 handle both file-based channels and explicit file-based URLs, #2812
* fix #2746 conda create --clone of root, #2838
* fix #2668, #2699 shell recursion with activate #2831


## 4.1.2 (2016-06-17)

* improve messaging for "downgrades" due to channel priority, #2718
* support conda config channel append/prepend, handle duplicates, #2730
* remove --shortcuts option to internal CLI code, #2723
* fix an issue concerning space characters in paths in activate.bat, #2740
* fix #2732 restore yes/no/on/off for booleans on the command line, #2734
* fix #2642 tarball install on Windows, #2729
* fix #2687, #2697 WindowsError when creating environments on Windows, #2717
* fix #2710 link instruction in conda create causes TypeError, #2715
* revert #2514, #2695, disabling of .netrc files, #2736
* revert #2281 printing progress bar to terminal, #2707


## 4.1.1 (2016-06-16)

* add auto_update_conda config parameter, #2686
* fix #2669 conda config --add channels can leave out defaults, #2670
* fix #2703 ignore activate symlink error if links already exist, #2705
* fix #2693 install duplicate packages with older version of Anaconda, #2701
* fix #2677 respect HTTP_PROXY, #2695
* fix #2680 broken fish integration, #2685, #2694
* fix an issue with conda never exiting, #2689
* fix #2688 explicit file installs, #2708
* fix #2700 conda list UnicodeDecodeError, #2706


## 4.0.9 (2016-06-15)

* add auto_update_conda config parameter, #2686


## 4.1.0 (2016-06-14)  Channel Priority

* clean up activate and deactivate scripts, moving back to conda repo, #1727,
  #2265, #2291, #2473, #2501, #2484
* replace pyyaml with ruamel_yaml, #2283, #2321
* better handling of channel collisions, #2323, #2369 #2402, #2428
* improve listing of pip packages with conda list, #2275
* re-license progressbar under BSD 3-clause, #2334
* reduce the amount of extraneous info in hints, #2261
* add --shortcuts option to install shortcuts on windows, #2623
* skip binary replacement on windows, #2630
* don't show channel urls by default in conda list, #2282
* package resolution and solver tweaks, #2443, #2475, #2480
* improved version & build matching, #2442, #2488
* print progress to the terminal rather than stdout, #2281
* verify version specs given on command line are valid, #2246
* fix for try_write function in case of odd permissions, #2301
* fix a conda search --spec error, #2343
* update User-Agent for conda connections, #2347
* remove some dead code paths, #2338, #2374
* fixes a thread safety issue with http requests, #2377, #2383
* manage BeeGFS hard-links non-POSIX configuration, #2355
* prevent version downgrades during removes, #2394
* fix conda info --json, #2445
* truncate shebangs over 127 characters using /usr/bin/env, #2479
* extract packages to a temporary directory then rename, #2425, #2483
* fix help in install, #2460
* fix re-install bug when sha1 differs, #2507
* fix a bug with file deletion, #2499
* disable .netrc files, #2514
* dont fetch index on remove --all, #2553
* allow track_features to be a string *or* a list in .condarc, #2541
* fix #2415 infinite recursion in invalid_chains, #2566
* allow channel_alias to be different than binstar, #2564


## 4.0.8 (2016-06-03)

* fix a potential problem with moving files to trash, #2587


## 4.0.7 (2016-05-26)

* workaround for boto bug, #2380


## 4.0.6 (2016-05-11)

* log "custom" versions as updates rather than downgrades, #2290
* fixes a TypeError exception that can occur on install/update, #2331
* fixes an error on Windows removing files with long path names, #2452


## 4.0.5 (2016-03-16)

* improved help documentation for install, update, and remove, #2262
* fixes #2229 and #2250 related to conda update errors on Windows, #2251
* fixes #2258 conda list for pip packages on Windows, #2264


## 4.0.4 (2016-03-10)

* revert #2217 closing request sessions, #2233


## 4.0.3 (2016-03-10)

* adds a `conda clean --all` feature, #2211
* solver performance improvements, #2209
* fixes conda list for pip packages on windows, #2216
* quiets some logging for package downloads under python 3, #2217
* more urls for `conda list --explicit`, #1855
* prefer more "latest builds" for more packages, #2227
* fixes a bug with dependency resolution and features, #2226


## 4.0.2 (2016-03-08)

* fixes track_features in ~/.condarc being a list, see also #2203
* fixes incorrect path in lock file error #2195
* fixes issues with cloning environments, #2193, #2194
* fixes a strange interaction between features and versions, #2206
* fixes a bug in low-level SAT clause generation creating a
  preference for older versions, #2199


## 4.0.1 (2016-03-07)

* fixes an install issue caused by md5 checksum mismatches, #2183
* remove auxlib build dependency, #2188


## 4.0.0 (2016-03-04)  Solver

* The solver has been retooled significantly. Performance
  should be improved in most circumstances, and a number of issues
  involving feature conflicts should be resolved.
* `conda update <package>` now handles depedencies properly
  according to the setting of the "update_deps" configuration:
      --update-deps: conda will also update any dependencies as needed
                     to install the latest verison of the requrested
                     packages.  The minimal set of changes required to
                     achieve this is sought.
      --no-update-deps: conda will update the packages *only* to the
                     extent that no updates to the dependencies are
                     required
  The previous behavior, which would update the packages without regard to
  their dependencies, could result in a broken configuration, and has been
  removed.
* Conda finally has an official logo.
* Fix `conda clean --packages` on Windows, #1944
* Conda sub-commands now support dashes in names, #1840


3.19.4 (unreleased):
--------------------
  * improve handling of local dependency information, #2107
  * use install.rm_rf for TemporaryDirectory cleanup, #3425
  * fix the api->conda substitution, #3456
  * error and exit for install of packages that require conda minimum version 4.3, #3726
  * show warning message for pre-link scripts, #3727
  * fix silent directory removal, #3730
  * fix conda/install.py single-file behavior, #3854


2016-02-19   3.19.3:
--------------------
  * fix critical issue, see #2106


2016-02-19   3.19.2:
--------------------
  * add basic activate/deactivate, conda activate/deactivate/ls for fish,
    see #545
  * remove error when CONDA_FORCE_32BIT is set on 32-bit systems, #1985
  * suppress help text for --unknown option, #2051
  * fix issue with conda create --clone post-link scripts, #2007
  * fix a permissions issue on windows, #2083


2016-02-01   3.19.1:
--------------------
  * resolve.py: properly escape periods in version numbers, #1926
  * support for pinning Lua by default, #1934
  * remove hard-coded test URLs, a module cio_test is now expected when
    CIO_TEST is set


2015-12-17   3.19.0:
--------------------
  * OpenBSD 5.x support, #1891
  * improve install CLI to make Miniconda -f work, #1905


2015-12-10   3.18.9:
--------------------
  * allow chaning default_channels (only applies to "system" condarc), from
    from CLI, #1886
  * improve default for --show-channel-urls in conda list, #1900


2015-12-03   3.18.8:
--------------------
  * always attempt to delete files in rm_rf, #1864


2015-12-02   3.18.7:
--------------------
  * simplify call to menuinst.install()
  * add menuinst as dependency on Windows
  * add ROOT_PREFIX to post-link (and pre_unlink) environment


2015-11-19   3.18.6:
--------------------
  * improve conda clean when user lacks permissions, #1807
  * make show_channel_urls default to True, #1771
  * cleaner write tests, #1735
  * fix documentation, #1709
  * improve conda clean when directories don't exist, #1808


2015-11-11   3.18.5:
--------------------
  * fix bad menuinst exception handling, #1798
  * add workaround for unresolved dependencies on Windows


2015-11-09   3.18.4:
--------------------
  * allow explicit file to contain MD5 hashsums
  * add --md5 option to "conda list --explicit"
  * stop infinite recursion during certain resolve operations, #1749
  * add dependencies even if strictness == 3, #1766


2015-10-15   3.18.3:
--------------------
  * added a pruning step for more efficient solves, #1702
  * disallow conda-env to be installed into non-root environment
  * improve error output for bad command input, #1706
  * pass env name and setup cmd to menuinst, #1699


2015-10-12   3.18.2:
--------------------
  * add "conda list --explicit" which contains the URLs of all conda packages
    to be installed, and can used with the install/create --file option, #1688
  * fix a potential issue in conda clean
  * avoid issues with LookupErrors when updating Python in the root
    environment on Windows
  * don't fetch the index from the network with conda remove
  * when installing conda packages directly, "conda install <pkg>.tar.bz2",
    unlink any installed package with that name (not just the installed one)
  * allow menu items to be installed in non-root env, #1692


2015-09-28   3.18.1:
--------------------
  * fix: removed reference to win_ignore_root in plan module


2015-09-28   3.18.0:
--------------------
  * allow Python to be updated in root environment on Windows, #1657
  * add defaults to specs after getting pinned specs (allows to pin a
    different version of Python than what is installed)
  * show what older versions are in the solutions in the resolve debug log
  * fix some issues with Python 3.5
  * respect --no-deps when installing from .tar or .tar.bz2
  * avoid infinite recursion with NoPackagesFound and conda update --all --file
  * fix conda update --file
  * toposort: Added special case to remove 'pip' dependency from 'python'
  * show dotlog messages during hint generation with --debug
  * disable the max_only heuristic during hint generation
  * new version comparison algorithm, which consistently compares any version
    string, and better handles version strings using things like alpha, beta,
    rc, post, and dev. This should remove any inconsistent version comparison
    that would lead to conda installing an incorrect version.
  * use the trash in rm_rf, meaning more things will get the benefit of the
    trash system on Windows
  * add the ability to pass the --file argument multiple times
  * add conda upgrade alias for conda update
  * add update_dependencies condarc option and --update-deps/--no-update-deps
    command line flags
  * allow specs with conda update --all
  * add --show-channel-urls and --no-show-channel-urls command line options
  * add always_copy condarc option
  * conda clean properly handles multiple envs directories. This breaks
    backwards compatibility with some of the --json output. Some of the old
    --json keys are kept for backwards compatibility.


2015-09-11   3.17.0:
--------------------
  * add windows_forward_slashes option to walk_prefix(), see #1513
  * add ability to set CONDA_FORCE_32BIT environment variable, it should
    should only be used when running conda-build, #1555
  * add config option to makes the python dependency on pip optional, #1577
  * fix an UnboundLocalError
  * print note about pinned specs in no packages found error
  * allow wildcards in AND-connected version specs
  * print pinned specs to the debug log
  * fix conda create --clone with create_default_packages
  * give a better error when a proxy isn't found for a given scheme
  * enable running 'conda run' in offline mode
  * fix issue where hardlinked cache contents were being overwritten
  * correctly skip packages whose dependencies can't be found with conda
    update --all
  * use clearer terminology in -m help text.
  * use splitlines to break up multiple lines throughout the codebase
  * fix AttributeError with SSLError


2015-08-10   3.16.0:
--------------------
  * rename binstar -> anaconda, see #1458
  * fix --use-local when the conda-bld directory doesn't exist
  * fixed --offline option when using "conda create --clone", see #1487
  * don't mask recursion depth errors
  * add conda search --reverse-dependency
  * check whether hardlinking is available before linking when
    using "python install.py --link" directly, see #1490
  * don't exit nonzero when installing a package with no dependencies
  * check which features are installed in an environment via track_features,
    not features
  * set the verify flag directly on CondaSession (fixes conda skeleton not
    respecting the ssl_verify option)


2015-07-23   3.15.1:
--------------------
  * fix conda with older versions of argcomplete
  * restore the --force-pscheck option as a no-op for backwards
    compatibility


2015-07-22   3.15.0:
--------------------
  * sort the output of conda info package correctly
  * enable tab completion of conda command extensions using
    argcomplete. Command extensions that import conda should use
    conda.cli.conda_argparse.ArgumentParser instead of
    argparse.ArgumentParser. Otherwise, they should enable argcomplete
    completion manually.
  * allow psutil and pycosat to be updated in the root environment on Windows
  * remove all mentions of pscheck. The --force-pscheck flag has been removed.
  * added support for S3 channels
  * fix color issues from pip in conda list on Windows
  * add support for other machine types on Linux, in particular ppc64le
  * add non_x86_linux_machines set to config module
  * allow ssl_verify to accept strings in addition to boolean values in condarc
  * enable --set to work with both boolean and string values


2015-06-29   3.14.1:
--------------------
  * make use of Crypto.Signature.PKCS1_PSS module, see #1388
  * note when features are being used in the unsatisfiable hint


2015-06-16   3.14.0:
--------------------
  * add ability to verify signed packages, see #1343 (and conda-build #430)
  * fix issue when trying to add 'pip' dependency to old python packages
  * provide option "conda info --unsafe-channels" for getting unobscured
    channel list, #1374


2015-06-04   3.13.0:
--------------------
  * avoid the Windows file lock by moving files to a trash directory, #1133
  * handle env dirs not existing in the Environments completer
  * rename binstar.org -> anaconda.org, see #1348
  * speed up 'source activate' by ~40%


2015-05-05   3.12.0:
--------------------
  * correctly allow conda to update itself
  * print which file leads to the "unable to remove file" error on Windows
  * add support for the no_proxy environment variable, #1171
  * add a much faster hint generation for unsatisfiable packages, which is now
    always enabled (previously it would not run if there were more than ten
    specs). The new hint only gives one set of conflicting packages, rather
    than all sets, so multiple passes may be necessary to fix such issues
  * conda extensions that import conda should use
    conda.cli.conda_argparser.ArgumentParser instead of
    argparse.ArgumentParser to conform to the conda help guidelines (e.g., all
    help messages should be capitalized with periods, and the options should
    be preceded by "Options:" for the sake of help2man).
  * add confirmation dialog to conda remove. Fixes conda remove --dry-run.


2015-04-22   3.11.0:
--------------------
  * fix issue where forced update on Windows could cause a package to break
  * remove detection of running processes that might conflict
  * deprecate --force-pscheck (now a no-op argument)
  * make conda search --outdated --names-only work, fixes #1252
  * handle the history file not having read or write permissions better
  * make multiple package resolutions warning easier to read
  * add --full-name to conda list
  * improvements to command help


2015-04-06   3.10.1:
--------------------
  * fix logic in @memoized for unhashable args
  * restored json cache of repodata, see #1249
  * hide binstar tokens in conda info --json
  * handle CIO_TEST='2 '
  * always find the solution with minimal number of packages, even if there
    are many solutions
  * allow comments at the end of the line in requirement files
  * don't update the progressbar until after the item is finished running
  * add conda/<version> to HTTP header User-Agent string


2015-03-12   3.10.0:
--------------------
  * change default repo urls to be https
  * add --offline to conda search
  * add --names-only and --full-name to conda search
  * add tab completion for packages to conda search


2015-02-24   3.9.1:
-------------------
  * pscheck: check for processes in the current environment, see #1157
  * don't write to the history file if nothing has changed, see #1148
  * conda update --all installs packages without version restrictions (except
    for Python), see #1138
  * conda update --all ignores the anaconda metapackage, see #1138
  * use forward slashes for file urls on Windows
  * don't symlink conda in the root environment from activate
  * use the correct package name in the progress bar info
  * use json progress bars for unsatisfiable dependencies hints
  * don't let requests decode gz files when downloaded


2015-02-16   3.9.0:
-------------------
  * remove (de)activation scripts from conda, those are now in conda-env
  * pip is now always added as a Python dependency
  * allow conda to be installed into environments which start with _
  * add argcomplete tab completion for environments with the -n flag, and for
    package names with install, update, create, and remove


2015-02-03   3.8.4:
-------------------
  * copy (de)activate scripts from conda-env
  * Add noarch (sub) directory support


2015-01-28   3.8.3:
-------------------
  * simplified how ROOT_PREFIX is obtained in (de)activate


2015-01-27   3.8.2:
-------------------
  * add conda clean --source-cache to clean the conda build source caches
  * add missing quotes in (de)activate.bat, fixes problem in Windows when
    conda is installed into a directory with spaces
  * fix conda install --copy


2015-01-23   3.8.1:
-------------------
  * add missing utf-8 decoding, fixes Python 3 bug when icondata to json file


2015-01-22   3.8.0:
-------------------
  * move active script into conda-env, which is now a new dependency
  * load the channel urls in the correct order when using concurrent.futures
  * add optional 'icondata' key to json files in conda-meta directory, which
    contain the base64 encoded png file or the icon
  * remove a debug print statement


2014-12-18   3.7.4:
-------------------
  * add --offline option to install, create, update and remove commands, and
    also add ability to set "offline: True" in condarc file
  * add conda uninstall as alias for conda remove
  * add conda info --root
  * add conda.pip module
  * fix CONDARC pointing to non-existing file, closes issue #961
  * make update -f work if the package is already up-to-date
  * fix possible TypeError when printing an error message
  * link packages in topologically sorted order (so that pre-link scripts can
    assume that the dependencies are installed)
  * add --copy flag to install
  * prevent the progressbar from crashing conda when fetching in some
    situations


2014-11-05   3.7.3:
-------------------
  * conda install from a local conda package (or a tar fill which
    contains conda packages), will now also install the dependencies
    listed by the installed packages.
  * add SOURCE_DIR environment variable in pre-link subprocess
  * record all created environments in ~/.conda/environments.txt


2014-10-31   3.7.2:
-------------------
  * only show the binstar install message once
  * print the fetching repodata dot after the repodata is fetched
  * write the install and remove specs to the history file
  * add '-y' as an alias to '--yes'
  * the `--file` option to conda config now defaults to
    os.environ.get('CONDARC')
  * some improvements to documentation (--help output)
  * add user_rc_path and sys_rc_path to conda info --json
  * cache the proxy username and password
  * avoid warning about conda in pscheck
  * make ~/.conda/envs the first user envs dir


2014-10-07   3.7.1:
-------------------
  * improve error message for forgetting to use source with activate and
    deactivate, see issue #601
  * don't allow to remove the current environment, see issue #639
  * don't fail if binstar_client can't be imported for other reasons,
    see issue #925
  * allow spaces to be contained in conda run
  * only show the conda install binstar hint if binstar is not installed
  * conda info package_spec now gives detailed info on packages. conda info
    path has been removed, as it is duplicated by conda package -w path.


2014-09-19   3.7.0:
-------------------
  * faster algorithm for --alt-hint
  * don't allow channel_alias with allow_other_channels: false if it is set in
    the system .condarc
  * don't show long "no packages found" error with update --all
  * automatically add the Binstar token to urls when the binstar client is
    installed and logged in
  * carefully avoid showing the binstar token or writing it to a file
  * be more careful in conda config about keys that are the wrong type
  * don't expect directories starting with conda- to be commands
  * no longer recommend to run conda init after pip installing conda. A pip
    installed conda will now work without being initialized to create and
    manage other environments
  * the rm function on Windows now works around access denied errors
  * fix channel urls now showing with conda list with show_channel_urls set to
    true


2014-09-08   3.6.4:
-------------------
  * fix removing packages that aren't in the channels any more
  * Pretties output for --alt-hint


2014-09-04   3.6.3:
-------------------
  * skip packages that can't be found with update --all
  * add --use-local to search and remove
  * allow --use-local to be used along with -c (--channels) and
    --override-channels. --override-channels now requires either -c or
    --use-local
  * allow paths in has_prefix to be quoted, to allow for spaces in paths on
    Windows
  * retain Unix style path separators for prefixes in has_prefix on
    Windows (if the placeholder path uses /, replace it with a path that uses
    /, not \)
  * fix bug in --use-local due to API changes in conda-build
  * include user site directories in conda info -s
  * make binary has_prefix replacement work with spaces after the prefix
  * make binary has_prefix replacement replace multiple occurrences of the
    placeholder in the same null-terminated string
  * don't show packages from other platforms as installed or cached in conda
    search
  * be more careful about not warning about conda itself in pscheck
  * Use a progress bar for the unsatisfiable packages hint generation
  * Don't use TemporaryFile in try_write, as it is too slow when it fails
  * Ignore InsecureRequestWarning when ssl_verify is False
  * conda remove removes features tracked by removed packages in
    track_features


2014-08-20   3.6.2:
-------------------
  * add --use-index-cache to conda remove
  * fix a bug where features (like mkl) would be selected incorrectly
  * use concurrent.future.ThreadPool to fetch package metadata asynchronously
    in Python 3.
  * do the retries in rm_rf on every platform
  * use a higher cutoff for package name misspellings
  * allow changing default channels in "system" .condarc


2014-08-13   3.6.1:
-------------------
  * add retries to download in fetch module
  * improved error messages for missing packages
  * more robust rm_rf on Windows
  * print multiline help for subcommands correctly


2014-08-11   3.6.0:
-------------------
  * correctly check if a package can be hard-linked if it isn't extracted yet
  * change how the package plan is printed to better show what is new,
    updated, and downgraded
  * use suggest_normalized_version in the resolve module. Now versions like
    1.0alpha that are not directly recognized by verlib's NormalizedVersion
    are supported better
  * conda run command, to run apps and commands from packages
  * more complete --json API. Every conda command should fully support --json
    output now.
  * show the conda_build and requests versions in conda info
  * include packages from setup.py develop in conda list (with use_pip)
  * raise a warning instead of dying when the history file is invalid
  * use urllib.quote on the proxy password
  * make conda search --outdated --canonical work
  * pin the Python version during conda init
  * fix some metadata that is written for Python during conda init
  * allow comments in a pinned file
  * allow installing and updating menuinst on Windows
  * allow conda create with both --file and listed packages
  * better handling of some nonexistent packages
  * fix command line flags in conda package
  * fix a bug in the ftp adapter


2014-06-10   3.5.5:
-------------------
  * remove another instance pycosat version detection, which fails on
    Windows, see issue #761


2014-06-10   3.5.4:
-------------------
  * remove pycosat version detection, which fails on Windows, see issue #761


2014-06-09   3.5.3:
-------------------
  * fix conda update to correctly not install packages that are already
    up-to-date
  * always fail with connection error in download
  * the package resolution is now much faster and uses less memory
  * add ssl_verify option in condarc to allow ignoring SSL certificate
    verification, see issue #737


2014-05-27   3.5.2:
-------------------
  * fix bug in activate.bat and deactivate.bat on Windows


2014-05-26   3.5.1:
-------------------
  * fix proxy support - conda now prompts for proxy username and password
    again
  * fix activate.bat on Windows with spaces in the path
  * update optional psutil dependency was updated to psutil 2.0 or higher


2014-05-15   3.5.0:
-------------------
  * replace use of urllib2 with requests. requests is now a hard dependency of
    conda.
  * add ability to only allow system-wise specified channels
  * hide binstar from output of conda info


2014-05-05   3.4.3:
-------------------
  * allow prefix replacement in binary files, see issue #710
  * check if creating hard link is possible and otherwise copy,
    during install
  * allow circular dependencies


2014-04-21   3.4.2:
-------------------
  * conda clean --lock: skip directories that don't exist, fixes #648
  * fixed empty history file causing crash, issue #644
  * remove timezone information from history file, fixes issue #651
  * fix PackagesNotFound error for missing recursive dependencies
  * change the default for adding cache from the local package cache -
    known is now the default and the option to use index metadata from the
    local package cache is --unknown
  * add --alt-hint as a method to get an alternate form of a hint for
    unsatisfiable packages
  * add conda package --ls-files to list files in a package
  * add ability to pin specs in an environment. To pin a spec, add a file
    called pinned to the environment's conda-meta directory with the specs to
    pin. Pinned specs are always kept installed, unless the --no-pin flag is
    used.
  * fix keyboard interrupting of external commands. Now keyboard interupting
    conda build correctly removes the lock file
  * add no_link ability to conda, see issue #678


2014-04-07   3.4.1:
-------------------
  * always use a pkgs cache directory associated with an envs directory, even
    when using -p option with an arbitrary a prefix which is not inside an
    envs dir
  * add setting of PYTHONHOME to conda info --system
  * skip packages with bad metadata


2014-04-02   3.4.0:
-------------------
  * added revision history to each environment:
      - conda list --revisions
      - conda install --revision
      - log is stored in conda-meta/history
  * allow parsing pip-style requirement files with --file option and in command
    line arguments, e.g. conda install 'numpy>=1.7', issue #624
  * fix error message for --file option when file does not exist
  * allow DEFAULTS in CONDA_ENVS_PATH, which expands to the defaults settings,
    including the condarc file
  * don't install a package with a feature (like mkl) unless it is
    specifically requested (i.e., that feature is already enabled in that
    environment)
  * add ability to show channel URLs when displaying what is going to be
    downloaded by setting "show_channel_urls: True" in condarc
  * fix the --quiet option
  * skip packages that have dependencies that can't be found


2014-03-24   3.3.2:
-------------------
  * fix the --file option
  * check install arguments before fetching metadata
  * fix a printing glitch with the progress bars
  * give a better error message for conda clean with no arguments
  * don't include unknown packages when searching another platform


2014-03-19   3.3.1:
-------------------
  * Fix setting of PS1 in activate.
  * Add conda update --all.
  * Allow setting CONDARC=' ' to use no condarc.
  * Add conda clean --packages.
  * Don't include bin/conda, bin/activate, or bin/deactivate in conda
    package.


2014-03-18   3.3.0:
-------------------
  * allow new package specification, i.e. ==, >=, >, <=, <, != separated
    by ',' for example: >=2.3,<3.0
  * add ability to disable self update of conda, by setting
    "self_update: False" in .condarc
  * Try installing packages using the old way of just installing the maximum
    versions of things first. This provides a major speedup of solving the
    package specifications in the cases where this scheme works.
  * Don't include python=3.3 in the specs automatically for the Python 3
    version of conda.  This allows you to do "conda create -n env package" for
    a package that only has a Python 2 version without specifying
    "python=2". This change has no effect in Python 2.
  * Automatically put symlinks to conda, activate, and deactivate in each
    environment on Unix.
  * On Unix, activate and deactivate now remove the root environment from the
    PATH. This should prevent "bleed through" issues with commands not
    installed in the activated environment but that are installed in the root
    environment. If you have "setup.py develop" installed conda on Unix, you
    should run this command again, as the activate and deactivate scripts have
    changed.
  * Begin work to support Python 3.4.
  * Fix a bug in version comparison
  * Fix usage of sys.stdout and sys.stderr in environments like pythonw on
    Windows where they are nonstandard file descriptors.


2014-03-12   3.2.1:
-------------------
  * fix installing packages with irrational versions
  * fix installation in the api
  * use a logging handler to print the dots


2014-03-11   3.2.0:
-------------------
  * print dots to the screen for progress
  * move logic functions from resolve to logic module


2014-03-07   3.2.0a1:
---------------------
  * conda now uses pseudo-boolean constraints in the SAT solver. This allows
    it to search for all versions at once, rather than only the latest (issue
    #491).
  * Conda contains a brand new logic submodule for converting pseudo-boolean
    constraints into SAT clauses.


2014-03-07   3.1.1:
-------------------
  * check if directory exists, fixed issue #591


2014-03-07   3.1.0:
-------------------
  * local packages in cache are now added to the index, this may be disabled
    by using the --known option, which only makes conda use index metadata
    from the known remote channels
  * add --use-index-cache option to enable using cache of channel index files
  * fix ownership of files when installing as root on Linux
  * conda search: add '.' symbol for extracted (cached) packages


2014-02-20   3.0.6:
-------------------
  * fix 'conda update' taking build number into account


2014-02-17   3.0.5:
-------------------
  * allow packages from create_default_packages to be overridden from the
    command line
  * fixed typo install.py, issue #566
  * try to prevent accidentally installing into a non-root conda environment


2014-02-14   3.0.4:
-------------------
  * conda update: don't try to update packages that are already up-to-date


2014-02-06   3.0.3:
-------------------
  * improve the speed of clean --lock
  * some fixes to conda config
  * more tests added
  * choose the first solution rather than the last when there are more than
    one, since this is more likely to be the one you want.


2014-02-03   3.0.2:
-------------------
  * fix detection of prefix being writable


2014-01-31   3.0.1:
-------------------
  * bug: not having track_features in condarc now uses default again
  * improved test suite
  * remove numpy version being treated special in plan module
  * if the post-link.(bat|sh) fails, don't treat it as though it installed,
    i.e. it is not added to conda-meta
  * fix activate if CONDA_DEFAULT_ENV is invalid
  * fix conda config --get to work with list keys again
  * print the total download size
  * fix a bug that was preventing conda from working in Python 3
  * add ability to run pre-link script, issue #548


2014-01-24   3.0.0:
-------------------
  * removed build, convert, index, and skeleton commands, which are now
    part of the conda-build project: https://github.com/conda/conda-build
  * limited pip integration to `conda list`, that means
    `conda install` no longer calls `pip install` # !!!
  * add ability to call sub-commands named 'conda-x'
  * The -c flag to conda search is now shorthand for --channel, not
    --canonical (this is to be consistent with other conda commands)
  * allow changing location of .condarc file using the CONDARC environment
    variable
  * conda search now shows the channel that the package comes from
  * conda search has a new --platform flag for searching for packages in other
    platforms.
  * remove condarc warnings: issue #526#issuecomment-33195012


2014-01-17   2.3.1:
-------------------
  * add ability create info/no_softlink
  * add conda convert command to convert non-platform-dependent packages from
    one platform to another (experimental)
  * unify create, install, and update code. This adds many features to create
    and update that were previously only available to install. A backwards
    incompatible change is that conda create -f now means --force, not
    --file.


2014-01-16   2.3.0:
-------------------
  * automatically prepend http://conda.binstar.org/ (or the value of
    channel_alias in the .condarc file) to channels whenever the
    channel is not a URL or the word 'defaults or 'system'
  * recipes made with the skeleton pypi command will use setuptools instead of
    distribute
  * re-work the setuptools dependency and entry_point logic so that
    non console_script entry_points for packages with a dependency on
    setuptools will get correct build script with conda skeleton pypi
  * add -m, --mkdir option to conda install
  * add ability to disable soft-linking


2014-01-06   2.2.8:
-------------------
  * add check for chrpath (on Linux) before build is started, see issue #469
  * conda build: fixed ELF headers not being recognized on Python 3
  * fixed issues: #467, #476


2014-01-02   2.2.7:
-------------------
  * fixed bug in conda build related to lchmod not being available on all
    platforms


2013-12-31   2.2.6:
-------------------
  * fix test section for automatic recipe creation from pypi
    using --build-recipe
  * minor Py3k fixes for conda build on Linux
  * copy symlinks as symlinks, issue #437
  * fix explicit install (e.g. from output of `conda list -e`) in root env
  * add pyyaml to the list of packages which can not be removed from root
    environment
  * fixed minor issues: #365, #453


2013-12-17   2.2.5:
-------------------
  * conda build: move broken packages to conda-bld/broken
  * conda config: automatically add the 'defaults' channel
  * conda build: improve error handling for invalid recipe directory
  * add ability to set build string, issue #425
  * fix LD_RUN_PATH not being set on Linux under Python 3,
    see issue #427, thanks peter1000


2013-12-10   2.2.4:
-------------------
  * add support for execution with the -m switch (issue #398), i.e. you
    can execute conda also as: python -m conda
  * add a deactivate script for windows
  * conda build adds .pth-file when it encounters an egg (TODO)
  * add ability to preserve egg directory when building using
        build/preserve_egg_dir: True
  * allow track_features in ~/.condarc
  * Allow arbitrary source, issue #405
  * fixed minor issues: #393, #402, #409, #413


2013-12-03   2.2.3:
-------------------
  * add "foreign mode", i.e. disallow install of certain packages when
    using a "foreign" Python, such as the system Python
  * remove activate/deactivate from source tarball created by sdist.sh,
    in order to not overwrite activate script from virtualenvwrapper


2013-11-27   2.2.2:
-------------------
  * remove ARCH environment variable for being able to change architecture
  * add PKG_NAME, PKG_VERSION to environment when running build.sh,
    .<name>-post-link.sh and .<name>-pre-unlink.sh


2013-11-15   2.2.1:
-------------------
  * minor fixes related to make conda pip installable
  * generated conda meta-data missing 'files' key, fixed issue #357


2013-11-14   2.2.0:
-------------------
  * add conda init command, to allow installing conda via pip
  * fix prefix being replaced by placeholder after conda build on Unix
  * add 'use_pip' to condarc configuration file
  * fixed activate on Windows to set CONDA_DEFAULT_ENV
  * allow setting "always_yes: True" in condarc file, which implies always
    using the --yes option whenever asked to proceed


2013-11-07   2.1.0:
-------------------
  * fix rm_egg_dirs so that the .egg_info file can be a zip file
  * improve integration with pip
      * conda list now shows pip installed packages
      * conda install will try to install via "pip install" if no
        conda package is available (unless --no-pip is provided)
      * conda build has a new --build-recipe option which
        will create a recipe (stored in <root>/conda-recipes) from pypi
        then build a conda package (and install it)
      * pip list and pip install only happen if pip is installed
  * enhance the locking mechanism so that conda can call itself in the same
    process.


2013-11-04   2.0.4:
-------------------
  * ensure lowercase name when generating package info, fixed issue #329
  * on Windows, handle the .nonadmin files


2013-10-28   2.0.3:
-------------------
  * update bundle format
  * fix bug when displaying packages to be downloaded (thanks Crystal)


2013-10-27   2.0.2:
-------------------
  * add --index-cache option to clean command, see issue #321
  * use RPATH (instead of RUNPATH) when building packages on Linux


2013-10-23   2.0.1:
-------------------
  * add --no-prompt option to conda skeleton pypi
  * add create_default_packages to condarc (and --no-default-packages option
    to create command)


2013-10-01   2.0.0:
-------------------
  * added user/root mode and ability to soft-link across filesystems
  * added create --clone option for copying local environments
  * fixed behavior when installing into an environment which does not
    exist yet, i.e. an error occurs
  * fixed install --no-deps option
  * added --export option to list command
  * allow building of packages in "user mode"
  * regular environment locations now used for build and test
  * add ability to disallow specification names
  * add ability to read help messages from a file when install location is RO
  * restore backwards compatibility of share/clone for conda-api
  * add new conda bundle command and format
  * pass ARCH environment variable to build scripts
  * added progress bar to source download for conda build, issue #230
  * added ability to use url instead of local file to conda install --file
    and conda create --file options


2013-09-06   1.9.1:
-------------------
  * fix bug in new caching of repodata index


2013-09-05   1.9.0:
-------------------
  * add caching of repodata index
  * add activate command on Windows
  * add conda package --which option, closes issue 163
  * add ability to install file which contains multiple packages, issue 256
  * move conda share functionality to conda package --share
  * update documentation
  * improve error messages when external dependencies are unavailable
  * add implementation for issue 194: post-link or pre-unlink may append
    to a special file ${PREFIX}/.messages.txt for messages, which is display
    to the user's console after conda completes all actions
  * add conda search --outdated option, which lists only installed packages
    for which newer versions are available
  * fixed numerous Py3k issues, in particular with the build command


2013-08-16   1.8.2:
-------------------
  * add conda build --check option
  * add conda clean --lock option
  * fixed error in recipe causing conda traceback, issue 158
  * fixes conda build error in Python 3, issue 238
  * improve error message when test command fails, as well as issue 229
  * disable Python (and other packages which are used by conda itself)
    to be updated in root environment on Windows
  * simplified locking, in particular locking should never crash conda
    when files cannot be created due to permission problems


2013-08-07   1.8.1:
-------------------
  * fixed conda update for no arguments, issue 237
  * fix setting prefix before calling should_do_win_subprocess()
    part of issue 235
  * add basic subversion support when building
  * add --output option to conda build


2013-07-31   1.8.0:
-------------------
  * add Python 3 support (thanks almarklein)
  * add Mercurial support when building from source (thanks delicb)
  * allow Python (and other packages which are used by conda itself)
    to be updated in root environment on Windows
  * add conda config command
  * add conda clean command
  * removed the conda pip command
  * improve locking to be finer grained
  * made activate/deactivate work with zsh (thanks to mika-fischer)
  * allow conda build to take tarballs containing a recipe as arguments
  * add PKG_CONFIG_PATH to build environment variables
  * fix entry point scripts pointing to wrong python when building Python 3
    packages
  * allow source/sha1 in meta.yaml, issue 196
  * more informative message when there are unsatisfiable package
    specifications
  * ability to set the proxy urls in condarc
  * conda build asks to upload to binstar. This can also be configured by
    changing binstar_upload in condarc.
  * basic tab completion if the argcomplete package is installed and eval
    "$(register-python-argcomplete conda)" is added to the bash profile.


2013-07-02   1.7.2:
-------------------
  * fixed conda update when packages include a post-link step which was
    caused by subprocess being lazily imported, fixed by 0d0b860
  * improve error message when 'chrpath' or 'patch' is not installed and
    needed by build framework
  * fixed sharing/cloning being broken (issue 179)
  * add the string LOCKERROR to the conda lock error message


2013-06-21   1.7.1:
-------------------
  * fix "executable" not being found on Windows when ending with .bat when
    launching application
  * give a better error message from when a repository does not exist


2013-06-20   1.7.0:
-------------------
  * allow ${PREFIX} in app_entry
  * add binstar upload information after conda build finishes


2013-06-20   1.7.0a2:
---------------------
  * add global conda lock file for only allowing one instance of conda
    to run at the same time
  * add conda skeleton command to create recipes from PyPI
  * add ability to run post-link and pre-unlink script


2013-06-13   1.7.0a1:
---------------------
  * add ability to build conda packages from "recipes", using the conda build
    command, for some examples, see:
    https://github.com/ContinuumIO/conda-recipes
  * fixed bug in conda install --force
  * conda update command no longer uses anaconda as default package name
  * add proxy support
  * added application API to conda.api module
  * add -c/--channel and --override-channels flags (issue 121).
  * add default and system meta-channels, for use in .condarc and with -c
    (issue 122).
  * fixed ability to install ipython=0.13.0 (issue 130)


2013-06-05   1.6.0:
-------------------
  * update package command to reflect changes in repodata
  * fixed refactoring bugs in share/clone
  * warn when anaconda processes are running on install in Windows (should
    fix most permissions errors on Windows)


2013-05-31   1.6.0rc2:
----------------------
  * conda with no arguments now prints help text (issue 111)
  * don't allow removing conda from root environment
  * conda update python does no longer update to Python 3, also ensure that
    conda itself is always installed into the root environment (issue 110)


2013-05-30   1.6.0rc1:
----------------------
  * major internal refactoring
  * use new "depends" key in repodata
  * uses pycosat to solve constraints more efficiently
  * add hard-linking on Windows
  * fixed linking across filesystems (issue 103)
  * add conda remove --features option
  * added more tests, in particular for new dependency resolver
  * add internal DSL to perform install actions
  * add package size to download preview
  * add conda install --force and --no-deps options
  * fixed conda help command
  * add conda remove --all option for removing entire environment
  * fixed source activate on systems where sourcing a gives "bash" as $0
  * add information about installed versions to conda search command
  * removed known "locations"
  * add output about installed packages when update and install do nothing
  * changed default when prompted for y/n in CLI to yes


2013-04-29   1.5.2:
-------------------
  * fixed issue 59: bad error message when pkgs dir is not writable


2013-04-19   1.5.1:
-------------------
  * fixed issue 71 and (73 duplicate): not being able to install packages
    starting with conda (such as 'conda-api')
  * fixed issue 69 (not being able to update Python / NumPy)
  * fixed issue 76 (cannot install mkl on OSX)


2013-03-22   1.5.0:
-------------------
  * add conda share and clone commands
  * add (hidden) --output-json option to clone, share and info commands
    to support the conda-api package
  * add repo sub-directory type 'linux-armv6l'


2013-03-12   1.4.6:
-------------------
  * fixed channel selection (issue #56)


2013-03-11   1.4.5:
-------------------
  * fix issue #53 with install for meta packages
  * add -q/--quiet option to update command


2013-03-09   1.4.4:
-------------------
  * use numpy 1.7 as default on all platfroms


2013-03-09   1.4.3:
-------------------
  * fixed bug in conda.builder.share.clone_bundle()


2013-03-08   1.4.2:
-------------------
  * feature selection fix for update
  * Windows: don't allow linking or unlinking python from the root
             environment because the file lock, see issue #42


2013-03-07   1.4.1:
-------------------
  * fix some feature selection bugs
  * never exit in activate and deactivate
  * improve help and error messages


2013-03-05   1.4.0:
-------------------
  * fixed conda pip NAME==VERSION
  * added conda info --license option
  * add source activate and deactivate commands
  * rename the old activate and deactivate to link and unlink
  * add ability for environments to track "features"
  * add ability to distinguish conda build packages from Anaconda
    packages by adding a "file_hash" meta-data field in info/index.json
  * add conda.builder.share module


2013-02-05   1.3.5:
-------------------
  * fixed detecting untracked files on Windows
  * removed backwards compatibility to conda 1.0 version


2013-01-28   1.3.4:
-------------------
  * fixed conda installing itself into environments (issue #10)
  * fixed non-existing channels being silently ignored (issue #12)
  * fixed trailing slash in ~/.condarc file cause crash (issue #13)
  * fixed conda list not working when ~/.condarc is missing (issue #14)
  * fixed conda install not working for Python 2.6 environment (issue #17)
  * added simple first cut implementation of remove command (issue #11)
  * pip, build commands: only package up new untracked files
  * allow a system-wide <sys.prefix>/.condarc (~/.condarc takes precedence)
  * only add pro channel is no condarc file exists (and license is valid)


2013-01-23   1.3.3:
-------------------
  * fix conda create not filtering channels correctly
  * remove (hidden) --test and --testgui options


2013-01-23   1.3.2:
-------------------
  * fix deactivation of packages with same build number
    note that conda upgrade did not suffer from this problem, as was using
    separate logic


2013-01-22   1.3.1:
-------------------
  * fix bug in conda update not installing new dependencies


2013-01-22   1.3.0:
-------------------
  * added conda package command
  * added conda index command
  * added -c, --canonical option to list and search commands
  * fixed conda --version on Windows
  * add this changelog


2012-11-21   1.2.1:
-------------------
  * remove ambiguity from conda update command


2012-11-20   1.2.0:
-------------------
  * "conda upgrade" now updates from AnacondaCE to Anaconda (removed
    upgrade2pro
  * add versioneer


2012-11-13   1.1.0:
-------------------
  * Many new features implemented by Bryan


2012-09-06   1.0.0:
-------------------
  * initial release<|MERGE_RESOLUTION|>--- conflicted
+++ resolved
@@ -1,4 +1,3 @@
-<<<<<<< HEAD
 ## 4.4.0 (unreleased)
 
 ### New Features
@@ -28,8 +27,6 @@
 * resolve #5118 organization and cleanup for 4.4 release (#5115)
 
 
-## 4.3.17 (unreleased)
-=======
 ## 4.3.18 (unreleased)
 
 ### Bug Fixes
@@ -40,7 +37,6 @@
 
 
 ## 4.3.17 (2017-04-24)
->>>>>>> 340600b2
 
 ### Improvements
 * fall back to copy if hardlink fails (#5002)
