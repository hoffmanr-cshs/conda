<<<<<<< HEAD
2016-07-09  4.1.8:
------------------
  * fix #3004 UNAUTHORIZED for url (null binstar token), #3008


2016-07-07  4.1.7:
------------------
  * add msys2 channel to defaults on Windows, #2999
  * fix #2939 channel_alias issues; improve offline enforcement, #2964
  * fix #2970, #2974 improve handling of file:// URLs inside channel, #2976


2016-07-01  4.1.6:
------------------
  * slow down exp backoff from 1 ms to 100 ms factor, #2944
  * set max time on exp_backoff to ~6.5 sec,#2955
  * fix #2914 add/subtract from PATH; kill folder output text, #2917
  * normalize use of get_index behavior across clone/explicit, #2937
  * wrap root prefix check with normcase, #2938


2016-06-29  4.1.5:
------------------
  * more conservative auto updates of conda #2900
  * fix some permissions errors with more aggressive use of move_path_to_trash, #2882
  * fix #2891 error if allow_other_channels setting is used, #2896
  * fix #2886, #2907 installing a tarball directly from the package cache, #2908
  * fix #2681, #2778 reverting #2320 lock behavior changes, #2915
=======
2016-07-09  4.0.11:
-------------------
  * allow auto_update_conda from sysrc, #3015 via #3021
>>>>>>> ed9fd54f


2016-06-29  4.0.10:
-------------------
  * fix #2846 revert the use of UNC paths; shorten trash filenames, #2859 via #2878
  * fix some permissions errors with more aggressive use of move_path_to_trash, #2882 via #2894


2016-06-27   4.1.4:
-------------------
  * fix #2846 revert the use of UNC paths; shorten trash filenames, #2859
  * fix exp backoff on Windows, #2860
  * fix #2845 URL for local file repos, #2862
  * fix #2764 restore full path var on win; create to CONDA_PREFIX env var, #2848
  * fix #2754 improve listing pip installed packages, #2873
  * change root prefix detection to avoid clobbering root activate scripts, #2880
  * address #2841 add lowest and highest priority indication to channel config output, #2875
  * add SYMLINK_CONDA to planned instructions, #2861
  * use CONDA_PREFIX, not CONDA_DEFAULT_ENV for activate.d, #2856
  * call scripts with redirect on win; more error checking to activate, #2852


2016-06-23   4.1.3:
-------------------
  * ensure conda-env auto update, along with conda, #2772
  * make yaml booleans behave how everyone expects them to, #2784
  * use accept-encoding for repodata; prefer repodata.json to repodata.json.bz2, #2821
  * additional integration and regression tests, #2757, #2774, #2787
  * add offline mode to printed info; use offline flag when grabbing channels, #2813
  * show conda-env version in conda info, #2819
  * adjust channel priority superseded list, #2820
  * support epoch ! characters in command line specs, #2832
  * accept old default names and new ones when canonicalizing channel URLs #2839
  * push PATH, PS1 manipulation into shell scripts, #2796
  * fix #2765 broken source activate without arguments, #2806
  * fix standalone execution of install.py, #2756
  * fix #2810 activating conda environment broken with git bash on Windows, #2795
  * fix #2805, #2781 handle both file-based channels and explicit file-based URLs, #2812
  * fix #2746 conda create --clone of root, #2838
  * fix #2668, #2699 shell recursion with activate #2831


2016-06-17   4.1.2:
-------------------
  * improve messaging for "downgrades" due to channel priority, #2718
  * support conda config channel append/prepend, handle duplicates, #2730
  * remove --shortcuts option to internal CLI code, #2723
  * fix an issue concerning space characters in paths in activate.bat, #2740
  * fix #2732 restore yes/no/on/off for booleans on the command line, #2734
  * fix #2642 tarball install on Windows, #2729
  * fix #2687, #2697 WindowsError when creating environments on Windows, #2717
  * fix #2710 link instruction in conda create causes TypeError, #2715
  * revert #2514, #2695, disabling of .netrc files, #2736
  * revert #2281 printing progress bar to terminal, #2707


2016-06-16   4.1.1:
-------------------
  * add auto_update_conda config parameter, #2686
  * fix #2669 conda config --add channels can leave out defaults, #2670
  * fix #2703 ignore activate symlink error if links already exist, #2705
  * fix #2693 install duplicate packages with older version of Anaconda, #2701
  * fix #2677 respect HTTP_PROXY, #2695
  * fix #2680 broken fish integration, #2685, #2694
  * fix an issue with conda never exiting, #2689
  * fix #2688 explicit file installs, #2708
  * fix #2700 conda list UnicodeDecodeError, #2706


2016-06-15  4.0.9:
------------------
  * add auto_update_conda config parameter, #2686


2016-06-14   4.1.0:
-------------------
  * clean up activate and deactivate scripts, moving back to conda repo, #1727,
    #2265, #2291, #2473, #2501, #2484
  * replace pyyaml with ruamel_yaml, #2283, #2321
  * better handling of channel collisions, #2323, #2369 #2402, #2428
  * improve listing of pip packages with conda list, #2275
  * re-license progressbar under BSD 3-clause, #2334
  * reduce the amount of extraneous info in hints, #2261
  * add --shortcuts option to install shortcuts on windows, #2623
  * skip binary replacement on windows, #2630
  * don't show channel urls by default in conda list, #2282
  * package resolution and solver tweaks, #2443, #2475, #2480
  * improved version & build matching, #2442, #2488
  * print progress to the terminal rather than stdout, #2281
  * verify version specs given on command line are valid, #2246
  * fix for try_write function in case of odd permissions, #2301
  * fix a conda search --spec error, #2343
  * update User-Agent for conda connections, #2347
  * remove some dead code paths, #2338, #2374
  * fixes a thread safety issue with http requests, #2377, #2383
  * manage BeeGFS hard-links non-POSIX configuration, #2355
  * prevent version downgrades during removes, #2394
  * fix conda info --json, #2445
  * truncate shebangs over 127 characters using /usr/bin/env, #2479
  * extract packages to a temporary directory then rename, #2425, #2483
  * fix help in install, #2460
  * fix re-install bug when sha1 differs, #2507
  * fix a bug with file deletion, #2499
  * disable .netrc files, #2514
  * dont fetch index on remove --all, #2553
  * allow track_features to be a string *or* a list in .condarc, #2541
  * fix #2415 infinite recursion in invalid_chains, #2566
  * allow channel_alias to be different than binstar, #2564


2016-06-03   4.0.8:
-------------------
  * fix a potential problem with moving files to trash, #2587


2016-05-26   4.0.7:
-------------------
  * workaround for boto bug, #2380


2016-05-11   4.0.6:
-------------------
  * log "custom" versions as updates rather than downgrades, #2290
  * fixes a TypeError exception that can occur on install/update, #2331
  * fixes an error on Windows removing files with long path names, #2452


2016-03-16   4.0.5:
-------------------
  * improved help documentation for install, update, and remove, #2262
  * fixes #2229 and #2250 related to conda update errors on Windows, #2251
  * fixes #2258 conda list for pip packages on Windows, #2264


2016-03-10   4.0.4:
-------------------
  * revert #2217 closing request sessions, #2233


2016-03-10   4.0.3:
-------------------
  * adds a `conda clean --all` feature, #2211
  * solver performance improvements, #2209
  * fixes conda list for pip packages on windows, #2216
  * quiets some logging for package downloads under python 3, #2217
  * more urls for `conda list --explicit`, #1855
  * prefer more "latest builds" for more packages, #2227
  * fixes a bug with dependecy resolution and features, #2226


2016-03-08   4.0.2:
-------------------
  * fixes track_features in ~/.condarc being a list, see also #2203
  * fixes incorrect path in lock file error #2195
  * fixes issues with cloning environments, #2193, #2194
  * fixes a strange interaction between features and versions, #2206
  * fixes a bug in low-level SAT clause generation creating a
    preference for older versions, #2199


2016-03-07   4.0.1:
-------------------
  * fixes an install issue caused by md5 checksum mismatches, #2183
  * remove auxlib build dependency, #2188


2016-03-04   4.0.0:
-------------------
  * The solver has been retooled significantly. Performance
    should be improved in most circumstances, and a number of issues
    involving feature conflicts should be resolved.
  * `conda update <package>` now handles depedencies properly
    according to the setting of the "update_deps" configuration:
        --update-deps: conda will also update any dependencies as needed
                       to install the latest verison of the requrested
                       packages.  The minimal set of changes required to
                       achieve this is sought.
        --no-update-deps: conda will update the packages *only* to the
                       extent that no updates to the dependencies are
                       required
    The previous behavior, which would update the packages without regard to
    their dependencies, could result in a broken configuration, and has been
    removed.
  * Conda finally has an official logo.
  * Fix `conda clean --packages` on Windows, #1944
  * Conda sub-commands now support dashes in names, #1840


2016-02-19   3.19.3:
--------------------
  * fix critical issue, see #2106


2016-02-19   3.19.2:
--------------------
  * add basic activate/deactivate, conda activate/deactivate/ls for fish,
    see #545
  * remove error when CONDA_FORCE_32BIT is set on 32-bit systems, #1985
  * suppress help text for --unknown option, #2051
  * fix issue with conda create --clone post-link scripts, #2007
  * fix a permissions issue on windows, #2083


2016-02-01   3.19.1:
--------------------
  * resolve.py: properly escape periods in version numbers, #1926
  * support for pinning Lua by default, #1934
  * remove hard-coded test URLs, a module cio_test is now expected when
    CIO_TEST is set


2015-12-17   3.19.0:
--------------------
  * OpenBSD 5.x support, #1891
  * improve install CLI to make Miniconda -f work, #1905


2015-12-10   3.18.9:
--------------------
  * allow chaning default_channels (only applies to "system" condarc), from
    from CLI, #1886
  * improve default for --show-channel-urls in conda list, #1900


2015-12-03   3.18.8:
--------------------
  * always attempt to delete files in rm_rf, #1864


2015-12-02   3.18.7:
--------------------
  * simplify call to menuinst.install()
  * add menuinst as dependency on Windows
  * add ROOT_PREFIX to post-link (and pre_unlink) environment


2015-11-19   3.18.6:
--------------------
  * improve conda clean when user lacks permissions, #1807
  * make show_channel_urls default to True, #1771
  * cleaner write tests, #1735
  * fix documentation, #1709
  * improve conda clean when directories don't exist, #1808


2015-11-11   3.18.5:
--------------------
  * fix bad menuinst exception handling, #1798
  * add workaround for unresolved dependencies on Windows


2015-11-09   3.18.4:
--------------------
  * allow explicit file to contain MD5 hashsums
  * add --md5 option to "conda list --explicit"
  * stop infinite recursion during certain resolve operations, #1749
  * add dependencies even if strictness == 3, #1766


2015-10-15   3.18.3:
--------------------
  * added a pruning step for more efficient solves, #1702
  * disallow conda-env to be installed into non-root environment
  * improve error output for bad command input, #1706
  * pass env name and setup cmd to menuinst, #1699


2015-10-12   3.18.2:
--------------------
  * add "conda list --explicit" which contains the URLs of all conda packages
    to be installed, and can used with the install/create --file option, #1688
  * fix a potential issue in conda clean
  * avoid issues with LookupErrors when updating Python in the root
    environment on Windows
  * don't fetch the index from the network with conda remove
  * when installing conda packages directly, "conda install <pkg>.tar.bz2",
    unlink any installed package with that name (not just the installed one)
  * allow menu items to be installed in non-root env, #1692


2015-09-28   3.18.1:
--------------------
  * fix: removed reference to win_ignore_root in plan module


2015-09-28   3.18.0:
--------------------
  * allow Python to be updated in root environment on Windows, #1657
  * add defaults to specs after getting pinned specs (allows to pin a
    different version of Python than what is installed)
  * show what older versions are in the solutions in the resolve debug log
  * fix some issues with Python 3.5
  * respect --no-deps when installing from .tar or .tar.bz2
  * avoid infinite recursion with NoPackagesFound and conda update --all --file
  * fix conda update --file
  * toposort: Added special case to remove 'pip' dependency from 'python'
  * show dotlog messages during hint generation with --debug
  * disable the max_only heuristic during hint generation
  * new version comparison algorithm, which consistently compares any version
    string, and better handles version strings using things like alpha, beta,
    rc, post, and dev. This should remove any inconsistent version comparison
    that would lead to conda installing an incorrect version.
  * use the trash in rm_rf, meaning more things will get the benefit of the
    trash system on Windows
  * add the ability to pass the --file argument multiple times
  * add conda upgrade alias for conda update
  * add update_dependencies condarc option and --update-deps/--no-update-deps
    command line flags
  * allow specs with conda update --all
  * add --show-channel-urls and --no-show-channel-urls command line options
  * add always_copy condarc option
  * conda clean properly handles multiple envs directories. This breaks
    backwards compatibility with some of the --json output. Some of the old
    --json keys are kept for backwards compatibility.


2015-09-11   3.17.0:
--------------------
  * add windows_forward_slashes option to walk_prefix(), see #1513
  * add ability to set CONDA_FORCE_32BIT environment variable, it should
    should only be used when running conda-build, #1555
  * add config option to makes the python dependency on pip optional, #1577
  * fix an UnboundLocalError
  * print note about pinned specs in no packages found error
  * allow wildcards in AND-connected version specs
  * print pinned specs to the debug log
  * fix conda create --clone with create_default_packages
  * give a better error when a proxy isn't found for a given scheme
  * enable running 'conda run' in offline mode
  * fix issue where hardlinked cache contents were being overwritten
  * correctly skip packages whose dependencies can't be found with conda
    update --all
  * use clearer terminology in -m help text.
  * use splitlines to break up multiple lines throughout the codebase
  * fix AttributeError with SSLError


2015-08-10   3.16.0:
--------------------
  * rename binstar -> anaconda, see #1458
  * fix --use-local when the conda-bld directory doesn't exist
  * fixed --offline option when using "conda create --clone", see #1487
  * don't mask recursion depth errors
  * add conda search --reverse-dependency
  * check whether hardlinking is available before linking when
    using "python install.py --link" directly, see #1490
  * don't exit nonzero when installing a package with no dependencies
  * check which features are installed in an environment via track_features,
    not features
  * set the verify flag directly on CondaSession (fixes conda skeleton not
    respecting the ssl_verify option)


2015-07-23   3.15.1:
--------------------
  * fix conda with older versions of argcomplete
  * restore the --force-pscheck option as a no-op for backwards
    compatibility


2015-07-22   3.15.0:
--------------------
  * sort the output of conda info package correctly
  * enable tab completion of conda command extensions using
    argcomplete. Command extensions that import conda should use
    conda.cli.conda_argparse.ArgumentParser instead of
    argparse.ArgumentParser. Otherwise, they should enable argcomplete
    completion manually.
  * allow psutil and pycosat to be updated in the root environment on Windows
  * remove all mentions of pscheck. The --force-pscheck flag has been removed.
  * added support for S3 channels
  * fix color issues from pip in conda list on Windows
  * add support for other machine types on Linux, in particular ppc64le
  * add non_x86_linux_machines set to config module
  * allow ssl_verify to accept strings in addition to boolean values in condarc
  * enable --set to work with both boolean and string values


2015-06-29   3.14.1:
--------------------
  * make use of Crypto.Signature.PKCS1_PSS module, see #1388
  * note when features are being used in the unsatisfiable hint


2015-06-16   3.14.0:
--------------------
  * add ability to verify signed packages, see #1343 (and conda-build #430)
  * fix issue when trying to add 'pip' dependency to old python packages
  * provide option "conda info --unsafe-channels" for getting unobscured
    channel list, #1374


2015-06-04   3.13.0:
--------------------
  * avoid the Windows file lock by moving files to a trash directory, #1133
  * handle env dirs not existing in the Environments completer
  * rename binstar.org -> anaconda.org, see #1348
  * speed up 'source activate' by ~40%


2015-05-05   3.12.0:
--------------------
  * correctly allow conda to update itself
  * print which file leads to the "unable to remove file" error on Windows
  * add support for the no_proxy environment variable, #1171
  * add a much faster hint generation for unsatisfiable packages, which is now
    always enabled (previously it would not run if there were more than ten
    specs). The new hint only gives one set of conflicting packages, rather
    than all sets, so multiple passes may be necessary to fix such issues
  * conda extensions that import conda should use
    conda.cli.conda_argparser.ArgumentParser instead of
    argparse.ArgumentParser to conform to the conda help guidelines (e.g., all
    help messages should be capitalized with periods, and the options should
    be preceded by "Options:" for the sake of help2man).
  * add confirmation dialog to conda remove. Fixes conda remove --dry-run.


2015-04-22   3.11.0:
--------------------
  * fix issue where forced update on Windows could cause a package to break
  * remove detection of running processes that might conflict
  * deprecate --force-pscheck (now a no-op argument)
  * make conda search --outdated --names-only work, fixes #1252
  * handle the history file not having read or write permissions better
  * make multiple package resolutions warning easier to read
  * add --full-name to conda list
  * improvements to command help


2015-04-06   3.10.1:
--------------------
  * fix logic in @memoized for unhashable args
  * restored json cache of repodata, see #1249
  * hide binstar tokens in conda info --json
  * handle CIO_TEST='2 '
  * always find the solution with minimal number of packages, even if there
    are many solutions
  * allow comments at the end of the line in requirement files
  * don't update the progressbar until after the item is finished running
  * add conda/<version> to HTTP header User-Agent string


2015-03-12   3.10.0:
--------------------
  * change default repo urls to be https
  * add --offline to conda search
  * add --names-only and --full-name to conda search
  * add tab completion for packages to conda search


2015-02-24   3.9.1:
-------------------
  * pscheck: check for processes in the current environment, see #1157
  * don't write to the history file if nothing has changed, see #1148
  * conda update --all installs packages without version restrictions (except
    for Python), see #1138
  * conda update --all ignores the anaconda metapackage, see #1138
  * use forward slashes for file urls on Windows
  * don't symlink conda in the root environment from activate
  * use the correct package name in the progress bar info
  * use json progress bars for unsatisfiable dependencies hints
  * don't let requests decode gz files when downloaded


2015-02-16   3.9.0:
-------------------
  * remove (de)activation scripts from conda, those are now in conda-env
  * pip is now always added as a Python dependency
  * allow conda to be installed into environments which start with _
  * add argcomplete tab completion for environments with the -n flag, and for
    package names with install, update, create, and remove


2015-02-03   3.8.4:
-------------------
  * copy (de)activate scripts from conda-env
  * Add noarch (sub) directory support


2015-01-28   3.8.3:
-------------------
  * simplified how ROOT_PREFIX is obtained in (de)activate


2015-01-27   3.8.2:
-------------------
  * add conda clean --source-cache to clean the conda build source caches
  * add missing quotes in (de)activate.bat, fixes problem in Windows when
    conda is installed into a directory with spaces
  * fix conda install --copy


2015-01-23   3.8.1:
-------------------
  * add missing utf-8 decoding, fixes Python 3 bug when icondata to json file


2015-01-22   3.8.0:
-------------------
  * move active script into conda-env, which is now a new dependency
  * load the channel urls in the correct order when using concurrent.futures
  * add optional 'icondata' key to json files in conda-meta directory, which
    contain the base64 encoded png file or the icon
  * remove a debug print statement


2014-12-18   3.7.4:
-------------------
  * add --offline option to install, create, update and remove commands, and
    also add ability to set "offline: True" in condarc file
  * add conda uninstall as alias for conda remove
  * add conda info --root
  * add conda.pip module
  * fix CONDARC pointing to non-existing file, closes issue #961
  * make update -f work if the package is already up-to-date
  * fix possible TypeError when printing an error message
  * link packages in topologically sorted order (so that pre-link scripts can
    assume that the dependencies are installed)
  * add --copy flag to install
  * prevent the progressbar from crashing conda when fetching in some
    situations


2014-11-05   3.7.3:
-------------------
  * conda install from a local conda package (or a tar fill which
    contains conda packages), will now also install the dependencies
    listed by the installed packages.
  * add SOURCE_DIR environment variable in pre-link subprocess
  * record all created environments in ~/.conda/environments.txt


2014-10-31   3.7.2:
-------------------
  * only show the binstar install message once
  * print the fetching repodata dot after the repodata is fetched
  * write the install and remove specs to the history file
  * add '-y' as an alias to '--yes'
  * the `--file` option to conda config now defaults to
    os.environ.get('CONDARC')
  * some improvements to documentation (--help output)
  * add user_rc_path and sys_rc_path to conda info --json
  * cache the proxy username and password
  * avoid warning about conda in pscheck
  * make ~/.conda/envs the first user envs dir


2014-10-07   3.7.1:
-------------------
  * improve error message for forgetting to use source with activate and
    deactivate, see issue #601
  * don't allow to remove the current environment, see issue #639
  * don't fail if binstar_client can't be imported for other reasons,
    see issue #925
  * allow spaces to be contained in conda run
  * only show the conda install binstar hint if binstar is not installed
  * conda info package_spec now gives detailed info on packages. conda info
    path has been removed, as it is duplicated by conda package -w path.


2014-09-19   3.7.0:
-------------------
  * faster algorithm for --alt-hint
  * don't allow channel_alias with allow_other_channels: false if it is set in
    the system .condarc
  * don't show long "no packages found" error with update --all
  * automatically add the Binstar token to urls when the binstar client is
    installed and logged in
  * carefully avoid showing the binstar token or writing it to a file
  * be more careful in conda config about keys that are the wrong type
  * don't expect directories starting with conda- to be commands
  * no longer recommend to run conda init after pip installing conda. A pip
    installed conda will now work without being initialized to create and
    manage other environments
  * the rm function on Windows now works around access denied errors
  * fix channel urls now showing with conda list with show_channel_urls set to
    true


2014-09-08   3.6.4:
-------------------
  * fix removing packages that aren't in the channels any more
  * Pretties output for --alt-hint


2014-09-04   3.6.3:
-------------------
  * skip packages that can't be found with update --all
  * add --use-local to search and remove
  * allow --use-local to be used along with -c (--channels) and
    --override-channels. --override-channels now requires either -c or
    --use-local
  * allow paths in has_prefix to be quoted, to allow for spaces in paths on
    Windows
  * retain Unix style path separators for prefixes in has_prefix on
    Windows (if the placeholder path uses /, replace it with a path that uses
    /, not \)
  * fix bug in --use-local due to API changes in conda-build
  * include user site directories in conda info -s
  * make binary has_prefix replacement work with spaces after the prefix
  * make binary has_prefix replacement replace multiple occurrences of the
    placeholder in the same null-terminated string
  * don't show packages from other platforms as installed or cached in conda
    search
  * be more careful about not warning about conda itself in pscheck
  * Use a progress bar for the unsatisfiable packages hint generation
  * Don't use TemporaryFile in try_write, as it is too slow when it fails
  * Ignore InsecureRequestWarning when ssl_verify is False
  * conda remove removes features tracked by removed packages in
    track_features


2014-08-20   3.6.2:
-------------------
  * add --use-index-cache to conda remove
  * fix a bug where features (like mkl) would be selected incorrectly
  * use concurrent.future.ThreadPool to fetch package metadata asynchronously
    in Python 3.
  * do the retries in rm_rf on every platform
  * use a higher cutoff for package name misspellings
  * allow changing default channels in "system" .condarc


2014-08-13   3.6.1:
-------------------
  * add retries to download in fetch module
  * improved error messages for missing packages
  * more robust rm_rf on Windows
  * print multiline help for subcommands correctly


2014-08-11   3.6.0:
-------------------
  * correctly check if a package can be hard-linked if it isn't extracted yet
  * change how the package plan is printed to better show what is new,
    updated, and downgraded
  * use suggest_normalized_version in the resolve module. Now versions like
    1.0alpha that are not directly recognized by verlib's NormalizedVersion
    are supported better
  * conda run command, to run apps and commands from packages
  * more complete --json API. Every conda command should fully support --json
    output now.
  * show the conda_build and requests versions in conda info
  * include packages from setup.py develop in conda list (with use_pip)
  * raise a warning instead of dying when the history file is invalid
  * use urllib.quote on the proxy password
  * make conda search --outdated --canonical work
  * pin the Python version during conda init
  * fix some metadata that is written for Python during conda init
  * allow comments in a pinned file
  * allow installing and updating menuinst on Windows
  * allow conda create with both --file and listed packages
  * better handling of some nonexistent packages
  * fix command line flags in conda package
  * fix a bug in the ftp adapter


2014-06-10   3.5.5:
-------------------
  * remove another instance pycosat version detection, which fails on
    Windows, see issue #761


2014-06-10   3.5.4:
-------------------
  * remove pycosat version detection, which fails on Windows, see issue #761


2014-06-09   3.5.3:
-------------------
  * fix conda update to correctly not install packages that are already
    up-to-date
  * always fail with connection error in download
  * the package resolution is now much faster and uses less memory
  * add ssl_verify option in condarc to allow ignoring SSL certificate
    verification, see issue #737


2014-05-27   3.5.2:
-------------------
  * fix bug in activate.bat and deactivate.bat on Windows


2014-05-26   3.5.1:
-------------------
  * fix proxy support - conda now prompts for proxy username and password
    again
  * fix activate.bat on Windows with spaces in the path
  * update optional psutil dependency was updated to psutil 2.0 or higher


2014-05-15   3.5.0:
-------------------
  * replace use of urllib2 with requests. requests is now a hard dependency of
    conda.
  * add ability to only allow system-wise specified channels
  * hide binstar from output of conda info


2014-05-05   3.4.3:
-------------------
  * allow prefix replacement in binary files, see issue #710
  * check if creating hard link is possible and otherwise copy,
    during install
  * allow circular dependencies


2014-04-21   3.4.2:
-------------------
  * conda clean --lock: skip directories that don't exist, fixes #648
  * fixed empty history file causing crash, issue #644
  * remove timezone information from history file, fixes issue #651
  * fix PackagesNotFound error for missing recursive dependencies
  * change the default for adding cache from the local package cache -
    known is now the default and the option to use index metadata from the
    local package cache is --unknown
  * add --alt-hint as a method to get an alternate form of a hint for
    unsatisfiable packages
  * add conda package --ls-files to list files in a package
  * add ability to pin specs in an environment. To pin a spec, add a file
    called pinned to the environment's conda-meta directory with the specs to
    pin. Pinned specs are always kept installed, unless the --no-pin flag is
    used.
  * fix keyboard interrupting of external commands. Now keyboard interupting
    conda build correctly removes the lock file
  * add no_link ability to conda, see issue #678


2014-04-07   3.4.1:
-------------------
  * always use a pkgs cache directory associated with an envs directory, even
    when using -p option with an arbitrary a prefix which is not inside an
    envs dir
  * add setting of PYTHONHOME to conda info --system
  * skip packages with bad metadata


2014-04-02   3.4.0:
-------------------
  * added revision history to each environment:
      - conda list --revisions
      - conda install --revision
      - log is stored in conda-meta/history
  * allow parsing pip-style requirement files with --file option and in command
    line arguments, e.g. conda install 'numpy>=1.7', issue #624
  * fix error message for --file option when file does not exist
  * allow DEFAULTS in CONDA_ENVS_PATH, which expands to the defaults settings,
    including the condarc file
  * don't install a package with a feature (like mkl) unless it is
    specifically requested (i.e., that feature is already enabled in that
    environment)
  * add ability to show channel URLs when displaying what is going to be
    downloaded by setting "show_channel_urls: True" in condarc
  * fix the --quiet option
  * skip packages that have dependencies that can't be found


2014-03-24   3.3.2:
-------------------
  * fix the --file option
  * check install arguments before fetching metadata
  * fix a printing glitch with the progress bars
  * give a better error message for conda clean with no arguments
  * don't include unknown packages when searching another platform


2014-03-19   3.3.1:
-------------------
  * Fix setting of PS1 in activate.
  * Add conda update --all.
  * Allow setting CONDARC=' ' to use no condarc.
  * Add conda clean --packages.
  * Don't include bin/conda, bin/activate, or bin/deactivate in conda
    package.


2014-03-18   3.3.0:
-------------------
  * allow new package specification, i.e. ==, >=, >, <=, <, != separated
    by ',' for example: >=2.3,<3.0
  * add ability to disable self update of conda, by setting
    "self_update: False" in .condarc
  * Try installing packages using the old way of just installing the maximum
    versions of things first. This provides a major speedup of solving the
    package specifications in the cases where this scheme works.
  * Don't include python=3.3 in the specs automatically for the Python 3
    version of conda.  This allows you to do "conda create -n env package" for
    a package that only has a Python 2 version without specifying
    "python=2". This change has no effect in Python 2.
  * Automatically put symlinks to conda, activate, and deactivate in each
    environment on Unix.
  * On Unix, activate and deactivate now remove the root environment from the
    PATH. This should prevent "bleed through" issues with commands not
    installed in the activated environment but that are installed in the root
    environment. If you have "setup.py develop" installed conda on Unix, you
    should run this command again, as the activate and deactivate scripts have
    changed.
  * Begin work to support Python 3.4.
  * Fix a bug in version comparison
  * Fix usage of sys.stdout and sys.stderr in environments like pythonw on
    Windows where they are nonstandard file descriptors.


2014-03-12   3.2.1:
-------------------
  * fix installing packages with irrational versions
  * fix installation in the api
  * use a logging handler to print the dots


2014-03-11   3.2.0:
-------------------
  * print dots to the screen for progress
  * move logic functions from resolve to logic module


2014-03-07   3.2.0a1:
---------------------
  * conda now uses pseudo-boolean constraints in the SAT solver. This allows
    it to search for all versions at once, rather than only the latest (issue
    #491).
  * Conda contains a brand new logic submodule for converting pseudo-boolean
    constraints into SAT clauses.


2014-03-07   3.1.1:
-------------------
  * check if directory exists, fixed issue #591


2014-03-07   3.1.0:
-------------------
  * local packages in cache are now added to the index, this may be disabled
    by using the --known option, which only makes conda use index metadata
    from the known remote channels
  * add --use-index-cache option to enable using cache of channel index files
  * fix ownership of files when installing as root on Linux
  * conda search: add '.' symbol for extracted (cached) packages


2014-02-20   3.0.6:
-------------------
  * fix 'conda update' taking build number into account


2014-02-17   3.0.5:
-------------------
  * allow packages from create_default_packages to be overridden from the
    command line
  * fixed typo install.py, issue #566
  * try to prevent accidentally installing into a non-root conda environment


2014-02-14   3.0.4:
-------------------
  * conda update: don't try to update packages that are already up-to-date


2014-02-06   3.0.3:
-------------------
  * improve the speed of clean --lock
  * some fixes to conda config
  * more tests added
  * choose the first solution rather than the last when there are more than
    one, since this is more likely to be the one you want.


2014-02-03   3.0.2:
-------------------
  * fix detection of prefix being writable


2014-01-31   3.0.1:
-------------------
  * bug: not having track_features in condarc now uses default again
  * improved test suite
  * remove numpy version being treated special in plan module
  * if the post-link.(bat|sh) fails, don't treat it as though it installed,
    i.e. it is not added to conda-meta
  * fix activate if CONDA_DEFAULT_ENV is invalid
  * fix conda config --get to work with list keys again
  * print the total download size
  * fix a bug that was preventing conda from working in Python 3
  * add ability to run pre-link script, issue #548


2014-01-24   3.0.0:
-------------------
  * removed build, convert, index, and skeleton commands, which are now
    part of the conda-build project: https://github.com/conda/conda-build
  * limited pip integration to `conda list`, that means
    `conda install` no longer calls `pip install` # !!!
  * add ability to call sub-commands named 'conda-x'
  * The -c flag to conda search is now shorthand for --channel, not
    --canonical (this is to be consistent with other conda commands)
  * allow changing location of .condarc file using the CONDARC environment
    variable
  * conda search now shows the channel that the package comes from
  * conda search has a new --platform flag for searching for packages in other
    platforms.
  * remove condarc warnings: issue #526#issuecomment-33195012


2014-01-17   2.3.1:
-------------------
  * add ability create info/no_softlink
  * add conda convert command to convert non-platform-dependent packages from
    one platform to another (experimental)
  * unify create, install, and update code. This adds many features to create
    and update that were previously only available to install. A backwards
    incompatible change is that conda create -f now means --force, not
    --file.


2014-01-16   2.3.0:
-------------------
  * automatically prepend http://conda.binstar.org/ (or the value of
    channel_alias in the .condarc file) to channels whenever the
    channel is not a URL or the word 'defaults or 'system'
  * recipes made with the skeleton pypi command will use setuptools instead of
    distribute
  * re-work the setuptools dependency and entry_point logic so that
    non console_script entry_points for packages with a dependency on
    setuptools will get correct build script with conda skeleton pypi
  * add -m, --mkdir option to conda install
  * add ability to disable soft-linking


2014-01-06   2.2.8:
-------------------
  * add check for chrpath (on Linux) before build is started, see issue #469
  * conda build: fixed ELF headers not being recognized on Python 3
  * fixed issues: #467, #476


2014-01-02   2.2.7:
-------------------
  * fixed bug in conda build related to lchmod not being available on all
    platforms


2013-12-31   2.2.6:
-------------------
  * fix test section for automatic recipe creation from pypi
    using --build-recipe
  * minor Py3k fixes for conda build on Linux
  * copy symlinks as symlinks, issue #437
  * fix explicit install (e.g. from output of `conda list -e`) in root env
  * add pyyaml to the list of packages which can not be removed from root
    environment
  * fixed minor issues: #365, #453


2013-12-17   2.2.5:
-------------------
  * conda build: move broken packages to conda-bld/broken
  * conda config: automatically add the 'defaults' channel
  * conda build: improve error handling for invalid recipe directory
  * add ability to set build string, issue #425
  * fix LD_RUN_PATH not being set on Linux under Python 3,
    see issue #427, thanks peter1000


2013-12-10   2.2.4:
-------------------
  * add support for execution with the -m switch (issue #398), i.e. you
    can execute conda also as: python -m conda
  * add a deactivate script for windows
  * conda build adds .pth-file when it encounters an egg (TODO)
  * add ability to preserve egg directory when building using
        build/preserve_egg_dir: True
  * allow track_features in ~/.condarc
  * Allow arbitrary source, issue #405
  * fixed minor issues: #393, #402, #409, #413


2013-12-03   2.2.3:
-------------------
  * add "foreign mode", i.e. disallow install of certain packages when
    using a "foreign" Python, such as the system Python
  * remove activate/deactivate from source tarball created by sdist.sh,
    in order to not overwrite activate script from virtualenvwrapper


2013-11-27   2.2.2:
-------------------
  * remove ARCH environment variable for being able to change architecture
  * add PKG_NAME, PKG_VERSION to environment when running build.sh,
    .<name>-post-link.sh and .<name>-pre-unlink.sh


2013-11-15   2.2.1:
-------------------
  * minor fixes related to make conda pip installable
  * generated conda meta-data missing 'files' key, fixed issue #357


2013-11-14   2.2.0:
-------------------
  * add conda init command, to allow installing conda via pip
  * fix prefix being replaced by placeholder after conda build on Unix
  * add 'use_pip' to condarc configuration file
  * fixed activate on Windows to set CONDA_DEFAULT_ENV
  * allow setting "always_yes: True" in condarc file, which implies always
    using the --yes option whenever asked to proceed


2013-11-07   2.1.0:
-------------------
  * fix rm_egg_dirs so that the .egg_info file can be a zip file
  * improve integration with pip
      * conda list now shows pip installed packages
      * conda install will try to install via "pip install" if no
        conda package is available (unless --no-pip is provided)
      * conda build has a new --build-recipe option which
        will create a recipe (stored in <root>/conda-recipes) from pypi
        then build a conda package (and install it)
      * pip list and pip install only happen if pip is installed
  * enhance the locking mechanism so that conda can call itself in the same
    process.


2013-11-04   2.0.4:
-------------------
  * ensure lowercase name when generating package info, fixed issue #329
  * on Windows, handle the .nonadmin files


2013-10-28   2.0.3:
-------------------
  * update bundle format
  * fix bug when displaying packages to be downloaded (thanks Crystal)


2013-10-27   2.0.2:
-------------------
  * add --index-cache option to clean command, see issue #321
  * use RPATH (instead of RUNPATH) when building packages on Linux


2013-10-23   2.0.1:
-------------------
  * add --no-prompt option to conda skeleton pypi
  * add create_default_packages to condarc (and --no-default-packages option
    to create command)


2013-10-01   2.0.0:
-------------------
  * added user/root mode and ability to soft-link across filesystems
  * added create --clone option for copying local environments
  * fixed behavior when installing into an environment which does not
    exist yet, i.e. an error occurs
  * fixed install --no-deps option
  * added --export option to list command
  * allow building of packages in "user mode"
  * regular environment locations now used for build and test
  * add ability to disallow specification names
  * add ability to read help messages from a file when install location is RO
  * restore backwards compatibility of share/clone for conda-api
  * add new conda bundle command and format
  * pass ARCH environment variable to build scripts
  * added progress bar to source download for conda build, issue #230
  * added ability to use url instead of local file to conda install --file
    and conda create --file options


2013-09-06   1.9.1:
-------------------
  * fix bug in new caching of repodata index


2013-09-05   1.9.0:
-------------------
  * add caching of repodata index
  * add activate command on Windows
  * add conda package --which option, closes issue 163
  * add ability to install file which contains multiple packages, issue 256
  * move conda share functionality to conda package --share
  * update documentation
  * improve error messages when external dependencies are unavailable
  * add implementation for issue 194: post-link or pre-unlink may append
    to a special file ${PREFIX}/.messages.txt for messages, which is display
    to the user's console after conda completes all actions
  * add conda search --outdated option, which lists only installed packages
    for which newer versions are available
  * fixed numerous Py3k issues, in particular with the build command


2013-08-16   1.8.2:
-------------------
  * add conda build --check option
  * add conda clean --lock option
  * fixed error in recipe causing conda traceback, issue 158
  * fixes conda build error in Python 3, issue 238
  * improve error message when test command fails, as well as issue 229
  * disable Python (and other packages which are used by conda itself)
    to be updated in root environment on Windows
  * simplified locking, in particular locking should never crash conda
    when files cannot be created due to permission problems


2013-08-07   1.8.1:
-------------------
  * fixed conda update for no arguments, issue 237
  * fix setting prefix before calling should_do_win_subprocess()
    part of issue 235
  * add basic subversion support when building
  * add --output option to conda build


2013-07-31   1.8.0:
-------------------
  * add Python 3 support (thanks almarklein)
  * add Mercurial support when building from source (thanks delicb)
  * allow Python (and other packages which are used by conda itself)
    to be updated in root environment on Windows
  * add conda config command
  * add conda clean command
  * removed the conda pip command
  * improve locking to be finer grained
  * made activate/deactivate work with zsh (thanks to mika-fischer)
  * allow conda build to take tarballs containing a recipe as arguments
  * add PKG_CONFIG_PATH to build environment variables
  * fix entry point scripts pointing to wrong python when building Python 3
    packages
  * allow source/sha1 in meta.yaml, issue 196
  * more informative message when there are unsatisfiable package
    specifications
  * ability to set the proxy urls in condarc
  * conda build asks to upload to binstar. This can also be configured by
    changing binstar_upload in condarc.
  * basic tab completion if the argcomplete package is installed and eval
    "$(register-python-argcomplete conda)" is added to the bash profile.


2013-07-02   1.7.2:
-------------------
  * fixed conda update when packages include a post-link step which was
    caused by subprocess being lazily imported, fixed by 0d0b860
  * improve error message when 'chrpath' or 'patch' is not installed and
    needed by build framework
  * fixed sharing/cloning being broken (issue 179)
  * add the string LOCKERROR to the conda lock error message


2013-06-21   1.7.1:
-------------------
  * fix "executable" not being found on Windows when ending with .bat when
    launching application
  * give a better error message from when a repository does not exist


2013-06-20   1.7.0:
-------------------
  * allow ${PREFIX} in app_entry
  * add binstar upload information after conda build finishes


2013-06-20   1.7.0a2:
---------------------
  * add global conda lock file for only allowing one instance of conda
    to run at the same time
  * add conda skeleton command to create recipes from PyPI
  * add ability to run post-link and pre-unlink script


2013-06-13   1.7.0a1:
---------------------
  * add ability to build conda packages from "recipes", using the conda build
    command, for some examples, see:
    https://github.com/ContinuumIO/conda-recipes
  * fixed bug in conda install --force
  * conda update command no longer uses anaconda as default package name
  * add proxy support
  * added application API to conda.api module
  * add -c/--channel and --override-channels flags (issue 121).
  * add default and system meta-channels, for use in .condarc and with -c
    (issue 122).
  * fixed ability to install ipython=0.13.0 (issue 130)


2013-06-05   1.6.0:
-------------------
  * update package command to reflect changes in repodata
  * fixed refactoring bugs in share/clone
  * warn when anaconda processes are running on install in Windows (should
    fix most permissions errors on Windows)


2013-05-31   1.6.0rc2:
----------------------
  * conda with no arguments now prints help text (issue 111)
  * don't allow removing conda from root environment
  * conda update python does no longer update to Python 3, also ensure that
    conda itself is always installed into the root environment (issue 110)


2013-05-30   1.6.0rc1:
----------------------
  * major internal refactoring
  * use new "depends" key in repodata
  * uses pycosat to solve constraints more efficiently
  * add hard-linking on Windows
  * fixed linking across filesystems (issue 103)
  * add conda remove --features option
  * added more tests, in particular for new dependency resolver
  * add internal DSL to perform install actions
  * add package size to download preview
  * add conda install --force and --no-deps options
  * fixed conda help command
  * add conda remove --all option for removing entire environment
  * fixed source activate on systems where sourcing a gives "bash" as $0
  * add information about installed versions to conda search command
  * removed known "locations"
  * add output about installed packages when update and install do nothing
  * changed default when prompted for y/n in CLI to yes


2013-04-29   1.5.2:
-------------------
  * fixed issue 59: bad error message when pkgs dir is not writable


2013-04-19   1.5.1:
-------------------
  * fixed issue 71 and (73 duplicate): not being able to install packages
    starting with conda (such as 'conda-api')
  * fixed issue 69 (not being able to update Python / NumPy)
  * fixed issue 76 (cannot install mkl on OSX)


2013-03-22   1.5.0:
-------------------
  * add conda share and clone commands
  * add (hidden) --output-json option to clone, share and info commands
    to support the conda-api package
  * add repo sub-directory type 'linux-armv6l'


2013-03-12   1.4.6:
-------------------
  * fixed channel selection (issue #56)


2013-03-11   1.4.5:
-------------------
  * fix issue #53 with install for meta packages
  * add -q/--quiet option to update command


2013-03-09   1.4.4:
-------------------
  * use numpy 1.7 as default on all platfroms


2013-03-09   1.4.3:
-------------------
  * fixed bug in conda.builder.share.clone_bundle()


2013-03-08   1.4.2:
-------------------
  * feature selection fix for update
  * Windows: don't allow linking or unlinking python from the root
             environment because the file lock, see issue #42


2013-03-07   1.4.1:
-------------------
  * fix some feature selection bugs
  * never exit in activate and deactivate
  * improve help and error messages


2013-03-05   1.4.0:
-------------------
  * fixed conda pip NAME==VERSION
  * added conda info --license option
  * add source activate and deactivate commands
  * rename the old activate and deactivate to link and unlink
  * add ability for environments to track "features"
  * add ability to distinguish conda build packages from Anaconda
    packages by adding a "file_hash" meta-data field in info/index.json
  * add conda.builder.share module


2013-02-05   1.3.5:
-------------------
  * fixed detecting untracked files on Windows
  * removed backwards compatibility to conda 1.0 version


2013-01-28   1.3.4:
-------------------
  * fixed conda installing itself into environments (issue #10)
  * fixed non-existing channels being silently ignored (issue #12)
  * fixed trailing slash in ~/.condarc file cause crash (issue #13)
  * fixed conda list not working when ~/.condarc is missing (issue #14)
  * fixed conda install not working for Python 2.6 environment (issue #17)
  * added simple first cut implementation of remove command (issue #11)
  * pip, build commands: only package up new untracked files
  * allow a system-wide <sys.prefix>/.condarc (~/.condarc takes precedence)
  * only add pro channel is no condarc file exists (and license is valid)


2013-01-23   1.3.3:
-------------------
  * fix conda create not filtering channels correctly
  * remove (hidden) --test and --testgui options


2013-01-23   1.3.2:
-------------------
  * fix deactivation of packages with same build number
    note that conda upgrade did not suffer from this problem, as was using
    separate logic


2013-01-22   1.3.1:
-------------------
  * fix bug in conda update not installing new dependencies


2013-01-22   1.3.0:
-------------------
  * added conda package command
  * added conda index command
  * added -c, --canonical option to list and search commands
  * fixed conda --version on Windows
  * add this changelog


2012-11-21   1.2.1:
-------------------
  * remove ambiguity from conda update command


2012-11-20   1.2.0:
-------------------
  * "conda upgrade" now updates from AnacondaCE to Anaconda (removed
    upgrade2pro
  * add versioneer


2012-11-13   1.1.0:
-------------------
  * Many new features implemented by Bryan


2012-09-06   1.0.0:
-------------------
  * initial release<|MERGE_RESOLUTION|>--- conflicted
+++ resolved
@@ -1,7 +1,11 @@
-<<<<<<< HEAD
 2016-07-09  4.1.8:
 ------------------
   * fix #3004 UNAUTHORIZED for url (null binstar token), #3008
+
+
+2016-07-09  4.0.11:
+-------------------
+  * allow auto_update_conda from sysrc, #3015 via #3021
 
 
 2016-07-07  4.1.7:
@@ -27,11 +31,6 @@
   * fix #2891 error if allow_other_channels setting is used, #2896
   * fix #2886, #2907 installing a tarball directly from the package cache, #2908
   * fix #2681, #2778 reverting #2320 lock behavior changes, #2915
-=======
-2016-07-09  4.0.11:
--------------------
-  * allow auto_update_conda from sysrc, #3015 via #3021
->>>>>>> ed9fd54f
 
 
 2016-06-29  4.0.10:
